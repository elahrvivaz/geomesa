--- conflicted
+++ resolved
@@ -23,12 +23,8 @@
   override protected def createPushDownFilters(ds: HBaseDataStore,
                                                sft: SimpleFeatureType,
                                                filter: HBaseFilterStrategyType,
-<<<<<<< HEAD
-                                               transform: Option[(String, SimpleFeatureType)]): Seq[HFilter] = {
+                                               transform: Option[(String, SimpleFeatureType)]): Seq[(Int, HFilter)] = {
     import org.locationtech.geomesa.utils.geotools.RichSimpleFeatureType.RichSimpleFeatureType
-=======
-                                               transform: Option[(String, SimpleFeatureType)]): Seq[(Int, HFilter)] = {
->>>>>>> 3a10d5e3
     val z3Filter = Z3Index.currentProcessingValues.map { case Z3ProcessingValues(sfc, _, xy, _, times) =>
       val offset = if (sft.isTableSharing) { 2 } else { 1 } // sharing + shard
       configureZ3PushDown(sfc, xy, times, offset)
@@ -38,12 +34,8 @@
 
   private def configureZ3PushDown(sfc: Z3SFC,
                                   xy: Seq[(Double, Double, Double, Double)],
-<<<<<<< HEAD
                                   timeMap: Map[Short, Seq[(Long, Long)]],
-                                  offset: Int): HFilter = {
-=======
-                                  times: Map[Short, Seq[(Long, Long)]]): (Int, HFilter) = {
->>>>>>> 3a10d5e3
+                                  offset: Int): (Int, HFilter) = {
     // we know we're only going to scan appropriate periods, so leave out whole ones
     val wholePeriod = Seq((sfc.time.min.toLong, sfc.time.max.toLong))
     val filteredTimes = timeMap.filter(_._2 != wholePeriod)
@@ -62,12 +54,8 @@
       }.toArray
     }.toArray
 
-<<<<<<< HEAD
-    new Z3HBaseFilter(new Z3Filter(normalizedXY, tOpts, minEpoch.toShort, maxEpoch.toShort, 8), offset)
-=======
-    val filter = new Z3HBaseFilter(new Z3Filter(normalizedXY, tOpts, minEpoch.toShort, maxEpoch.toShort, 1, 8))
+    val filter = new Z3HBaseFilter(new Z3Filter(normalizedXY, tOpts, minEpoch.toShort, maxEpoch.toShort, 8), offset)
     (Z3HBaseFilter.Priority, filter)
->>>>>>> 3a10d5e3
   }
 }
 
