--- conflicted
+++ resolved
@@ -124,21 +124,13 @@
   }
 
 
-<<<<<<< HEAD
-  case class CoprocessorPlan(filter: FilterStrategy,
-                             tables: Seq[TableName],
-                             ranges: Seq[Scan],
-                             scans: Seq[Scan],
-                             config: CoprocessorConfig) extends HBaseQueryPlan  {
-=======
   case class CoprocessorPlan(
       filter: FilterStrategy,
       tables: Seq[TableName],
       ranges: Seq[RowRange],
-      scan: Scan,
+      scans: Seq[Scan],
       config: CoprocessorConfig
     ) extends HBaseQueryPlan  {
->>>>>>> 95d4c435
 
     import org.locationtech.geomesa.hbase.coprocessor._
 
@@ -165,22 +157,12 @@
     override protected def explain(explainer: Explainer): Unit =
       explainer("Coprocessor options: " + config.options.map(m => s"[${m._1}:${m._2}]").mkString(", "))
 
-<<<<<<< HEAD
-    private def singleTableScan(ds: HBaseDataStore,
-                                table: TableName,
-                                copyScans: Boolean): CloseableIterator[SimpleFeature] = {
-      val s = if (copyScans) { scans.map(new Scan(_)) } else { scans }
-      CoprocessorBatchScan(ds.connection, table, s, config.options, ds.config.queryThreads).map(config.bytesToFeatures)
-=======
     private def singleTableScan(
         ds: HBaseDataStore,
         table: TableName,
         copyScans: Boolean): CloseableIterator[SimpleFeature] = {
-      val s = if (copyScans) { new Scan(scan) } else { scan }
-      GeoMesaCoprocessor.execute(ds.connection, table, s, config.options, ds.config.queryThreads).collect {
-        case r if r.size() > 0 => config.bytesToFeatures(r.toByteArray)
-      }
->>>>>>> 95d4c435
+      val s = if (copyScans) { scans.map(new Scan(_)) } else { scans }
+      CoprocessorBatchScan(ds.connection, table, s, config.options, ds.config.queryThreads).map(config.bytesToFeatures)
     }
   }
 }