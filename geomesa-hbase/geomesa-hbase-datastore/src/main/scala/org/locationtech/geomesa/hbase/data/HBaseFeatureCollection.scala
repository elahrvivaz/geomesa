--- conflicted
+++ resolved
@@ -11,11 +11,7 @@
 import com.typesafe.scalalogging.LazyLogging
 import org.geotools.data._
 import org.locationtech.geomesa.index.geotools.{GeoMesaFeatureCollection, GeoMesaFeatureSource}
-<<<<<<< HEAD
 import org.locationtech.geomesa.process.analytic.MinMaxProcess.MinMaxVisitor
-=======
-import org.locationtech.geomesa.process.GeoMesaProcessVisitor
->>>>>>> ba5d3dcf
 import org.locationtech.geomesa.process.analytic.{AttributeVisitor, StatsVisitor}
 import org.locationtech.geomesa.process.query.QueryVisitor
 import org.locationtech.geomesa.process.transform.ArrowConversionProcess.ArrowVisitor
@@ -31,19 +27,12 @@
 
   override def accepts(visitor: FeatureVisitor, progress: ProgressListener): Unit =
     visitor match {
-<<<<<<< HEAD
+      case v: QueryVisitor     => v.execute(source, query)
       case v: AttributeVisitor => v.execute(source, query)
       case v: ArrowVisitor     => v.execute(source, query)
       case v: BinVisitor       => v.execute(source, query)
       case v: StatsVisitor     => v.execute(source, query)
       case v: MinMaxVisitor    => v.execute(source, query)
-=======
-      case v: QueryVisitor          => v.execute(source, query)
-      case v: AttributeVisitor      => v.execute(source, query)
-      case v: ArrowVisitor          => v.execute(source, query)
-      case v: BinVisitor            => v.execute(source, query)
-      case v: StatsVisitor          => v.execute(source, query)
->>>>>>> ba5d3dcf
       case v =>
         logger.debug(s"Using fallback FeatureVisitor for process ${v.getClass.getName}.")
         super.accepts(visitor, progress)
