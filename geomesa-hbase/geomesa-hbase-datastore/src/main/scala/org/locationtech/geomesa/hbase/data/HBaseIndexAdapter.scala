/***********************************************************************
 * Copyright (c) 2013-2019 Commonwealth Computer Research, Inc.
 * All rights reserved. This program and the accompanying materials
 * are made available under the terms of the Apache License, Version 2.0
 * which accompanies this distribution and is available at
 * http://www.opensource.org/licenses/apache2.0.php.
 ***********************************************************************/

package org.locationtech.geomesa.hbase.data

import java.nio.charset.StandardCharsets
import java.util.{Collections, Locale}
import java.util.regex.Pattern

import com.typesafe.scalalogging.{LazyLogging, StrictLogging}
import org.apache.hadoop.fs.Path
import org.apache.hadoop.hbase.client._
import org.apache.hadoop.hbase.coprocessor.CoprocessorHost
import org.apache.hadoop.hbase.filter.MultiRowRangeFilter.RowRange
import org.apache.hadoop.hbase.filter.{FilterList, KeyOnlyFilter, MultiRowRangeFilter, Filter => HFilter}
import org.apache.hadoop.hbase.io.compress.Compression
import org.apache.hadoop.hbase.io.encoding.DataBlockEncoding
import org.apache.hadoop.hbase.regionserver.BloomType
import org.apache.hadoop.hbase.security.visibility.CellVisibility
import org.apache.hadoop.hbase.{Coprocessor, HColumnDescriptor, HTableDescriptor, TableName}
import org.geotools.filter.identity.FeatureIdImpl
import org.locationtech.geomesa.features.SerializationOption.SerializationOptions
import org.locationtech.geomesa.features.kryo.KryoFeatureSerializer
import org.locationtech.geomesa.hbase.HBaseSystemProperties
import org.locationtech.geomesa.hbase.HBaseSystemProperties.{CoprocessorPath, TableAvailabilityTimeout}
import org.locationtech.geomesa.hbase.coprocessor.aggregators.{HBaseArrowAggregator, HBaseBinAggregator, HBaseDensityAggregator, HBaseStatsAggregator}
import org.locationtech.geomesa.hbase.coprocessor.{AllCoprocessors, CoprocessorConfig, GeoMesaCoprocessor}
import org.locationtech.geomesa.hbase.data.HBaseQueryPlan.{CoprocessorPlan, EmptyPlan, ScanPlan}
import org.locationtech.geomesa.hbase.filters.{CqlTransformFilter, Z2HBaseFilter, Z3HBaseFilter}
import org.locationtech.geomesa.hbase.utils.HBaseVersions
import org.locationtech.geomesa.index.api.IndexAdapter.IndexWriter
import org.locationtech.geomesa.index.api.WritableFeature.FeatureWrapper
import org.locationtech.geomesa.index.api.{WritableFeature, _}
import org.locationtech.geomesa.index.filters.{Z2Filter, Z3Filter}
import org.locationtech.geomesa.index.index.id.IdIndex
import org.locationtech.geomesa.index.index.z2.{Z2Index, Z2IndexValues}
import org.locationtech.geomesa.index.index.z3.{Z3Index, Z3IndexValues}
import org.locationtech.geomesa.index.iterators.StatsScan
import org.locationtech.geomesa.index.planning.LocalQueryRunner
import org.locationtech.geomesa.index.planning.LocalQueryRunner.ArrowDictionaryHook
import org.locationtech.geomesa.utils.collection.CloseableIterator
import org.locationtech.geomesa.utils.geotools.SimpleFeatureTypes.Configs
import org.locationtech.geomesa.utils.index.ByteArrays
import org.locationtech.geomesa.utils.io.{CloseWithLogging, FlushWithLogging, WithClose}
import org.opengis.feature.simple.{SimpleFeature, SimpleFeatureType}

import scala.util.control.NonFatal

class HBaseIndexAdapter(ds: HBaseDataStore) extends IndexAdapter[HBaseDataStore] with StrictLogging {

  import HBaseIndexAdapter._

  import scala.collection.JavaConverters._

  override def createTable(
      index: GeoMesaFeatureIndex[_, _],
      partition: Option[String],
      splits: => Seq[Array[Byte]]): Unit = {
    val table = index.configureTableName(partition, tableNameLimit) // write table name to metadata
    val name = TableName.valueOf(table)

    WithClose(ds.connection.getAdmin) { admin =>
      if (!admin.tableExists(name)) {
        logger.debug(s"Creating table $name")

        val conf = admin.getConfiguration
        val compression = Option(index.sft.getUserData.get(Configs.COMPRESSION_ENABLED)).collect {
          case e: String if e.toBoolean =>
            // note: all compression types in HBase are case-sensitive and lower-cased
            val compressionType = index.sft.getUserData.get(Configs.COMPRESSION_TYPE) match {
              case null => "gz"
              case t: String => t.toLowerCase(Locale.US)
            }
            logger.debug(s"Setting compression '$compressionType' on table $name for feature ${index.sft.getTypeName}")
            Compression.getCompressionAlgorithmByName(compressionType)
        }

        val descriptor = new HTableDescriptor(name)

        groups.apply(index.sft).foreach { case (k, _) =>
          val column = new HColumnDescriptor(k)
          column.setBloomFilterType(BloomType.NONE)
          compression.foreach(column.setCompressionType)
          if (index.name != IdIndex.name) {
            column.setDataBlockEncoding(DataBlockEncoding.FAST_DIFF)
          }
          HBaseVersions.addFamily(descriptor, column)
        }

        if (ds.config.remoteFilter) {
          lazy val coprocessorUrl = ds.config.coprocessorUrl.orElse(CoprocessorPath.option.map(new Path(_))).orElse {
            try {
              // the jar should be under hbase.dynamic.jars.dir to enable filters, so look there
              val dir = new Path(conf.get("hbase.dynamic.jars.dir"))
              WithClose(dir.getFileSystem(conf)) { fs =>
                if (!fs.isDirectory(dir)) { None } else {
                  fs.listStatus(dir).collectFirst {
                    case s if distributedJarNamePattern.matcher(s.getPath.getName).matches() => s.getPath
                  }
                }
              }
            } catch {
              case NonFatal(e) => logger.warn("Error checking dynamic jar path:", e); None
            }
          }

          def addCoprocessor(clazz: Class[_ <: Coprocessor], desc: HTableDescriptor): Unit = {
            val name = clazz.getCanonicalName
            if (!desc.getCoprocessors.contains(name)) {
              logger.debug(s"Using coprocessor path ${coprocessorUrl.orNull}")
              // TODO: Warn if the path given is different from paths registered in other coprocessors
              // if so, other tables would need updating
              HBaseVersions.addCoprocessor(desc, name, coprocessorUrl)
            }
          }

          // if the coprocessors are installed site-wide don't register them in the table descriptor
          val installed = Option(conf.get(CoprocessorHost.USER_REGION_COPROCESSOR_CONF_KEY))
          val names = installed.map(_.split(":").toSet).getOrElse(Set.empty[String])
          AllCoprocessors.foreach(c => if (!names.contains(c.getCanonicalName)) { addCoprocessor(c, descriptor) })
        }

        try { admin.createTableAsync(descriptor, splits.toArray) } catch {
          case _: org.apache.hadoop.hbase.TableExistsException => // ignore, another thread created it for us
        }
      }

      // wait for the table to come online
      if (!admin.isTableAvailable(name)) {
        val timeout = TableAvailabilityTimeout.toDuration.filter(_.isFinite())
        logger.debug(s"Waiting for table '$table' to become available with " +
            s"${timeout.map(t => s"a timeout of $t").getOrElse("no timeout")}")
        val stop = timeout.map(t => System.currentTimeMillis() + t.toMillis)
        while (!admin.isTableAvailable(name) && stop.forall(_ > System.currentTimeMillis())) {
          Thread.sleep(1000)
        }
      }
    }
  }

  override def deleteTables(tables: Seq[String]): Unit = {
    WithClose(ds.connection.getAdmin) { admin =>
      tables.par.foreach { name =>
        val table = TableName.valueOf(name)
        if (admin.tableExists(table)) {
          admin.disableTableAsync(table)
          val timeout = TableAvailabilityTimeout.toDuration.filter(_.isFinite())
          logger.debug(s"Waiting for table '$table' to be disabled with " +
              s"${timeout.map(t => s"a timeout of $t").getOrElse("no timeout")}")
          val stop = timeout.map(t => System.currentTimeMillis() + t.toMillis)
          while (!admin.isTableDisabled(table) && stop.forall(_ > System.currentTimeMillis())) {
            Thread.sleep(1000)
          }
          // no async operation, but timeout can be controlled through hbase-site.xml "hbase.client.sync.wait.timeout.msec"
          admin.deleteTable(table)
        }
      }
    }
  }

  override def clearTables(tables: Seq[String], prefix: Option[Array[Byte]]): Unit = {
    tables.par.foreach { name =>
      val tableName = TableName.valueOf(name)
      WithClose(ds.connection.getTable(tableName)) { table =>
        val scan = new Scan().setFilter(new KeyOnlyFilter)
        prefix.foreach(scan.setRowPrefixFilter)
        ds.applySecurity(scan)
        val mutateParams = new BufferedMutatorParams(tableName)
        WithClose(table.getScanner(scan), ds.connection.getBufferedMutator(mutateParams)) { case (scanner, mutator) =>
          scanner.iterator.asScala.grouped(10000).foreach { result =>
            // TODO GEOMESA-2546 set delete visibilities
            val deletes = result.map(r => new Delete(r.getRow))
            mutator.mutate(deletes.asJava)
          }
        }
      }
    }
  }

  override def createQueryPlan(strategy: QueryStrategy): HBaseQueryPlan = {

    import org.locationtech.geomesa.index.conf.QueryHints.RichHints

    val QueryStrategy(filter, byteRanges, _, _, ecql, hints, _) = strategy
    val index = filter.index

    // index api defines empty start/end for open-ended range
    // index api defines start row inclusive, end row exclusive
    // both these conventions match the conventions for hbase scan objects
    // we create a mutable java list in order to avoid copying it over again before passing to hbase
    val ranges = new java.util.ArrayList[RowRange](byteRanges.length)
    byteRanges.foreach {
      case BoundedByteRange(start, stop) => ranges.add(new RowRange(start, true, stop, false))
      case SingleRowByteRange(row)       => ranges.add(new RowRange(row, true, ByteArrays.rowFollowingRow(row), false))
    }
    val small = byteRanges.headOption.exists(_.isInstanceOf[SingleRowByteRange])

    val tables = index.getTablesForQuery(filter.filter).map(TableName.valueOf)
    val (colFamily, schema) = groups.group(index.sft, hints.getTransformDefinition, ecql)

    val transform: Option[(String, SimpleFeatureType)] = hints.getTransform

    if (!ds.config.remoteFilter) {
      // everything is done client side
      val resultsToFeatures: CloseableIterator[Result] => CloseableIterator[SimpleFeature] = rows => {
        val arrowHook = Some(ArrowDictionaryHook(ds.stats, filter.filter))
        val features = filter.filter match {
          case None    => HBaseIndexAdapter.resultsToFeatures(index, schema)(rows)
          case Some(f) => HBaseIndexAdapter.resultsToFeatures(index, schema)(rows).filter(f.evaluate)
        }
        LocalQueryRunner.transform(schema, features, transform, hints, arrowHook)
      }
      if (ranges.isEmpty) { EmptyPlan(strategy.filter, resultsToFeatures) } else {
        val scans = configureScans(ranges, small, colFamily, Seq.empty, coprocessor = false)
        ScanPlan(filter, tables, ranges.asScala, scans, resultsToFeatures)
      }
    } else {
      lazy val returnSchema = transform.map(_._2).getOrElse(schema)
      lazy val timeout = strategy.index.ds.config.queryTimeout.map(GeoMesaCoprocessor.timeout)

      val coprocessorConfig = if (hints.isDensityQuery) {
        val options = HBaseDensityAggregator.configure(schema, index, ecql, hints)
        Some(CoprocessorConfig(options ++ timeout, HBaseDensityAggregator.bytesToFeatures))
      } else if (hints.isArrowQuery) {
        val (options, reduce) = HBaseArrowAggregator.configure(schema, index, ds.stats, filter.filter, ecql, hints)
        Some(CoprocessorConfig(options ++ timeout, HBaseArrowAggregator.bytesToFeatures, reduce))
      } else if (hints.isStatsQuery) {
        val options = HBaseStatsAggregator.configure(schema, index, ecql, hints)
        val reduce = StatsScan.reduceFeatures(returnSchema, hints) _
        Some(CoprocessorConfig(options ++ timeout, HBaseStatsAggregator.bytesToFeatures, reduce))
      } else if (hints.isBinQuery) {
        val options = HBaseBinAggregator.configure(schema, index, ecql, hints)
        Some(CoprocessorConfig(options ++ timeout, HBaseBinAggregator.bytesToFeatures))
      } else {
        None
      }

      val filters = {
        // if there is a coprocessorConfig it handles filter/transform
        val cqlFilter = if (coprocessorConfig.isDefined || (ecql.isEmpty && transform.isEmpty)) { Seq.empty } else {
          Seq((CqlTransformFilter.Priority, CqlTransformFilter(schema, strategy.index, ecql, transform)))
        }

        // TODO pull this out to be SPI loaded so that new indices can be added seamlessly
        val indexFilter = strategy.index match {
          case _: Z3Index =>
            strategy.values.toSeq.map { case v: Z3IndexValues =>
              (Z3HBaseFilter.Priority, Z3HBaseFilter(Z3Filter(v), index.keySpace.sharding.length))
            }

          case _: Z2Index =>
            strategy.values.toSeq.map { case v: Z2IndexValues =>
              (Z2HBaseFilter.Priority, Z2HBaseFilter(Z2Filter(v), index.keySpace.sharding.length))
            }

          // TODO GEOMESA-1807 deal with non-points in a pushdown XZ filter

          case _ => Seq.empty
        }

        (cqlFilter ++ indexFilter).sortBy(_._1).map(_._2)
      }

      coprocessorConfig match {
        case None =>
          val resultsToFeatures = HBaseIndexAdapter.resultsToFeatures(index, returnSchema)
          if (ranges.isEmpty) { EmptyPlan(strategy.filter, resultsToFeatures) } else {
            val scans = configureScans(ranges, small, colFamily, filters, coprocessor = false)
            ScanPlan(filter, tables, ranges.asScala, scans, resultsToFeatures)
          }

        case Some(c) =>
          if (ranges.isEmpty) {
            EmptyPlan(strategy.filter, _ => c.reduce(CloseableIterator.empty))
          } else {
<<<<<<< HEAD
            CoprocessorPlan(filter, tables, ranges, scans, c)
=======
            val Seq(scan) = configureScans(ranges, small, colFamily, filters, coprocessor = true)
            CoprocessorPlan(filter, tables, ranges.asScala, scan, c)
>>>>>>> 95d4c435
          }
      }
    }
  }

  override def createWriter(sft: SimpleFeatureType,
                            indices: Seq[GeoMesaFeatureIndex[_, _]],
                            partition: Option[String]): HBaseIndexWriter =
    new HBaseIndexWriter(ds, indices, WritableFeature.wrapper(sft, groups), partition)

  /**
   * Configure the hbase scan
   *
   * @param ranges ranges to scan, non-empty. needs to be mutable as we will sort it in place
   * @param small whether 'small' ranges (i.e. gets)
   * @param colFamily col family to scan
   * @param filters scan filters
   * @param coprocessor coprocessor scan or not
   * @return
   */
  protected def configureScans(
      ranges: java.util.List[RowRange],
      small: Boolean,
      colFamily: Array[Byte],
      filters: Seq[HFilter],
      coprocessor: Boolean): Seq[Scan] = {
    import scala.collection.JavaConverters._

    val cacheBlocks = HBaseSystemProperties.ScannerBlockCaching.toBoolean.get // has a default value so .get is safe
    val cacheSize = HBaseSystemProperties.ScannerCaching.toInt

    logger.debug(s"HBase client scanner: block caching: $cacheBlocks, caching: $cacheSize")

<<<<<<< HEAD
    if (!coprocessor && originalRanges.headOption.exists(_.isSmall)) {
=======
    if (coprocessor) {
      val mrrf = new MultiRowRangeFilter(ranges)
      val sorted = mrrf.getRowRanges
      val scan = new Scan(sorted.get(0).getStartRow, sorted.get(sorted.size() - 1).getStopRow)
      // note: our coprocessors always expect a filter list, mrrf first priority
      scan.addFamily(colFamily).setFilter(new FilterList(filters.+:(mrrf): _*)).setCacheBlocks(cacheBlocks)
      cacheSize.foreach(scan.setCaching)
      ds.applySecurity(scan)
      Seq(scan)
    } else if (small) {
>>>>>>> 95d4c435
      val filter = filters match {
        case Nil    => None
        case Seq(f) => Some(f)
        case f      => Some(new FilterList(f: _*))
      }
      ranges.asScala.map { r =>
        val scan = new Scan(r.getStartRow, r.getStopRow)
        scan.addFamily(colFamily).setCacheBlocks(cacheBlocks).setSmall(true)
        filter.foreach(scan.setFilter)
        cacheSize.foreach(scan.setCaching)
        ds.applySecurity(scan)
        scan
      }
    } else {
      // our ranges are non-overlapping, so just sort them but don't bother merging them
      Collections.sort(ranges)

      // TODO GEOMESA-1806 parameterize this?
      val rangesPerThread = math.min(ds.config.maxRangesPerExtendedScan,
        math.max(1, math.ceil(ranges.size() / ds.config.queryThreads * 2).toInt))

      // group scans into batches to achieve some client side parallelism
      // we double the initial size to account for extra groupings based on the shard byte
      val groupedScans = new java.util.ArrayList[Scan]((ranges.size() / rangesPerThread + 1) * 2)

      def addGroup(group: java.util.List[RowRange]): Unit = {
<<<<<<< HEAD
        val s = new Scan(group.get(0).getStartRow, group.get(group.size() - 1).getStopRow).addFamily(colFamily)
        // note: coprocessors always expect a filter list
        if (coprocessor || group.size() > 1) {
=======
        val s = new Scan(group.get(0).getStartRow, group.get(group.size() - 1).getStopRow)
        if (group.size() > 1) {
>>>>>>> 95d4c435
          // TODO GEOMESA-1806
          // currently, the MultiRowRangeFilter constructor will call sortAndMerge a second time
          // this is unnecessary as we have already sorted and merged
          val mrrf = new MultiRowRangeFilter(group)
          // note: mrrf first priority
          s.setFilter(if (coprocessor || filters.nonEmpty) { new FilterList(filters.+:(mrrf): _*) } else { mrrf })
        } else {
          filters match {
            case Nil    => // no-op
            case Seq(f) => s.setFilter(f)
            case f      => s.setFilter(new FilterList(f: _*))
          }
        }

        s.addFamily(colFamily).setCacheBlocks(cacheBlocks)
        cacheSize.foreach(s.setCaching)

        // apply visibilities
        ds.applySecurity(s)

        groupedScans.add(s)
      }

      // TODO GEOMESA-1806 align partitions with region boundaries
      var i = 1
      var groupStart = 0
      var groupCount = 1
      var groupFirstByte: Byte = if (ranges.get(0).getStartRow.isEmpty) { 0 } else { ranges.get(0).getStartRow()(0) }

      while (i < ranges.size()) {
        val nextRange = ranges.get(i)
        // add the group if we hit our group size or if we transition the first byte (i.e. our shard byte)
        if (groupCount == rangesPerThread ||
            (nextRange.getStartRow.length > 0 && groupFirstByte != nextRange.getStartRow()(0))) {
          // note: excludes current range we're checking
          addGroup(ranges.subList(groupStart, i))
          groupFirstByte = if (nextRange.getStopRow.isEmpty) { Byte.MaxValue } else { nextRange.getStopRow()(0) }
          groupStart = i
          groupCount = 1
        } else {
          groupCount += 1
        }
        i += 1
      }

      // add the final group - there will always be at least one remaining range
      addGroup(ranges.subList(groupStart, i))

      // shuffle the ranges, otherwise our threads will tend to all hit the same region server at once
      Collections.shuffle(groupedScans)

      groupedScans.asScala
    }
  }
}

object HBaseIndexAdapter extends LazyLogging {

  private val distributedJarNamePattern = Pattern.compile("^geomesa-hbase-distributed-runtime.*\\.jar$")

  val durability: Durability = HBaseSystemProperties.WalDurability.option match {
    case Some(value) =>
      Durability.values.find(_.toString.equalsIgnoreCase(value)).getOrElse {
        logger.error(s"Invalid HBase WAL durability setting: $value. Falling back to default durability")
        Durability.USE_DEFAULT
      }
    case None => Durability.USE_DEFAULT
  }

  /**
    * Scala convenience method for org.apache.hadoop.hbase.filter.MultiRowRangeFilter#sortAndMerge(java.util.List)
    *
    * @param ranges scan ranges
    * @return
    */
  @deprecated
  def sortAndMerge(ranges: Seq[Scan]): java.util.List[RowRange] = {
    val rowRanges = new java.util.ArrayList[RowRange](ranges.length)
    ranges.foreach(r => rowRanges.add(new RowRange(r.getStartRow, true, r.getStopRow, false)))
    MultiRowRangeFilter.sortAndMerge(rowRanges)
  }

  /**
    * Deserializes row bytes into simple features
    *
    * @param index feature index
    * @param returnSft schema of result rows
    * @return
    */
  def resultsToFeatures(index: GeoMesaFeatureIndex[_, _],
                        returnSft: SimpleFeatureType): CloseableIterator[Result] => CloseableIterator[SimpleFeature] =
    rowsToFeatures(index, KryoFeatureSerializer(returnSft, SerializationOptions.withoutId))

  /**
    * Deserializes row bytes into simple features
    *
    * @param index feature index
    * @param serializer serializer
    * @param rows rows
    * @return
    */
  private def rowsToFeatures(index: GeoMesaFeatureIndex[_, _],
                             serializer: KryoFeatureSerializer)
                            (rows: CloseableIterator[Result]): CloseableIterator[SimpleFeature] = {
    rows.map { row =>
      val cell = row.rawCells()(0)
      val sf = serializer.deserialize(cell.getValueArray, cell.getValueOffset, cell.getValueLength)
      val id = index.getIdFromRow(cell.getRowArray, cell.getRowOffset, cell.getRowLength, sf)
      sf.getIdentifier.asInstanceOf[FeatureIdImpl].setID(id)
      sf
    }
  }

  /**
    * Writer for hbase
    *
    * @param ds datastore
    * @param indices indices to write to
    * @param partition partition to write to
    */
  class HBaseIndexWriter(ds: HBaseDataStore,
                         indices: Seq[GeoMesaFeatureIndex[_, _]],
                         wrapper: FeatureWrapper,
                         partition: Option[String]) extends IndexWriter(indices, wrapper) {

    private val batchSize = HBaseSystemProperties.WriteBatchSize.toLong

    private val mutators = indices.toArray.map { index =>
      val table = index.getTableNames(partition) match {
        case Seq(t) => t // should always be writing to a single table here
        case tables => throw new IllegalStateException(s"Expected a single table but got: ${tables.mkString(", ")}")
      }
      val params = new BufferedMutatorParams(TableName.valueOf(table))
      batchSize.foreach(params.writeBufferSize)
      ds.connection.getBufferedMutator(params)
    }

    private var i = 0

    override protected def write(feature: WritableFeature, values: Array[RowKeyValue[_]], update: Boolean): Unit = {
      if (update) {
        // for updates, ensure that our timestamps don't clobber each other
        flush()
        Thread.sleep(1)
      }
      i = 0
      while (i < values.length) {
        val mutator = mutators(i)
        values(i) match {
          case kv: SingleRowKeyValue[_] =>
            kv.values.foreach { value =>
              val put = new Put(kv.row)
              put.addImmutable(value.cf, value.cq, value.value)
              if (!value.vis.isEmpty) {
                put.setCellVisibility(new CellVisibility(new String(value.vis, StandardCharsets.UTF_8)))
              }
              put.setDurability(durability)
              mutator.mutate(put)
            }

          case mkv: MultiRowKeyValue[_] =>
            mkv.rows.foreach { row =>
              mkv.values.foreach { value =>
                val put = new Put(row)
                put.addImmutable(value.cf, value.cq, value.value)
                if (!value.vis.isEmpty) {
                  put.setCellVisibility(new CellVisibility(new String(value.vis, StandardCharsets.UTF_8)))
                }
                put.setDurability(durability)
                mutator.mutate(put)
              }
            }
        }
        i += 1
      }
    }

    override protected def delete(feature: WritableFeature, values: Array[RowKeyValue[_]]): Unit = {
      i = 0
      while (i < values.length) {
        val mutator = mutators(i)
        values(i) match {
          case kv: SingleRowKeyValue[_] =>
            kv.values.foreach { value =>
              val del = new Delete(kv.row)
              del.addFamily(value.cf) // note: passing in the column qualifier seems to keep deletes from working
              if (!value.vis.isEmpty) {
                del.setCellVisibility(new CellVisibility(new String(value.vis, StandardCharsets.UTF_8)))
              }
              mutator.mutate(del)
            }

          case mkv: MultiRowKeyValue[_] =>
            mkv.rows.foreach { row =>
              mkv.values.foreach { value =>
                val del = new Delete(row)
                del.addFamily(value.cf) // note: passing in the column qualifier seems to keep deletes from working
                if (!value.vis.isEmpty) {
                  del.setCellVisibility(new CellVisibility(new String(value.vis, StandardCharsets.UTF_8)))
                }
                mutator.mutate(del)
              }
            }
        }
        i += 1
      }
    }

    override def flush(): Unit = {
      val exceptions = mutators.flatMap(FlushWithLogging.apply)
      if (exceptions.nonEmpty) {
        val head = exceptions.head
        exceptions.tail.foreach(head.addSuppressed)
        throw head
      }
    }

    override def close(): Unit = {
      val exceptions = mutators.flatMap(CloseWithLogging.apply)
      if (exceptions.nonEmpty) {
        val head = exceptions.head
        exceptions.tail.foreach(head.addSuppressed)
        throw head
      }
    }
  }
}<|MERGE_RESOLUTION|>--- conflicted
+++ resolved
@@ -278,12 +278,8 @@
           if (ranges.isEmpty) {
             EmptyPlan(strategy.filter, _ => c.reduce(CloseableIterator.empty))
           } else {
-<<<<<<< HEAD
-            CoprocessorPlan(filter, tables, ranges, scans, c)
-=======
-            val Seq(scan) = configureScans(ranges, small, colFamily, filters, coprocessor = true)
-            CoprocessorPlan(filter, tables, ranges.asScala, scan, c)
->>>>>>> 95d4c435
+            val scans = configureScans(ranges, small, colFamily, filters, coprocessor = true)
+            CoprocessorPlan(filter, tables, ranges.asScala, scans, c)
           }
       }
     }
@@ -317,20 +313,7 @@
 
     logger.debug(s"HBase client scanner: block caching: $cacheBlocks, caching: $cacheSize")
 
-<<<<<<< HEAD
-    if (!coprocessor && originalRanges.headOption.exists(_.isSmall)) {
-=======
-    if (coprocessor) {
-      val mrrf = new MultiRowRangeFilter(ranges)
-      val sorted = mrrf.getRowRanges
-      val scan = new Scan(sorted.get(0).getStartRow, sorted.get(sorted.size() - 1).getStopRow)
-      // note: our coprocessors always expect a filter list, mrrf first priority
-      scan.addFamily(colFamily).setFilter(new FilterList(filters.+:(mrrf): _*)).setCacheBlocks(cacheBlocks)
-      cacheSize.foreach(scan.setCaching)
-      ds.applySecurity(scan)
-      Seq(scan)
-    } else if (small) {
->>>>>>> 95d4c435
+    if (!coprocessor && small) {
       val filter = filters match {
         case Nil    => None
         case Seq(f) => Some(f)
@@ -357,14 +340,9 @@
       val groupedScans = new java.util.ArrayList[Scan]((ranges.size() / rangesPerThread + 1) * 2)
 
       def addGroup(group: java.util.List[RowRange]): Unit = {
-<<<<<<< HEAD
-        val s = new Scan(group.get(0).getStartRow, group.get(group.size() - 1).getStopRow).addFamily(colFamily)
+        val s = new Scan(group.get(0).getStartRow, group.get(group.size() - 1).getStopRow)
         // note: coprocessors always expect a filter list
-        if (coprocessor || group.size() > 1) {
-=======
-        val s = new Scan(group.get(0).getStartRow, group.get(group.size() - 1).getStopRow)
-        if (group.size() > 1) {
->>>>>>> 95d4c435
+        if (coprocessor ||group.size() > 1) {
           // TODO GEOMESA-1806
           // currently, the MultiRowRangeFilter constructor will call sortAndMerge a second time
           // this is unnecessary as we have already sorted and merged
