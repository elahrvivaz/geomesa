--- conflicted
+++ resolved
@@ -8,25 +8,9 @@
 
 package org.locationtech.geomesa.hbase.coprocessor.utils
 
-<<<<<<< HEAD
-import org.apache.hadoop.hbase.client.Scan
-import org.apache.hadoop.hbase.protobuf.ProtobufUtil
-import org.locationtech.geomesa.hbase.coprocessor.{FILTER_OPT, SCAN_OPT}
-=======
->>>>>>> fab28bdf
 import org.locationtech.geomesa.utils.collection.CloseableIterator
 import org.opengis.feature.simple.SimpleFeature
 
 case class CoprocessorConfig(options: Map[String, String],
                              bytesToFeatures: Array[Byte] => SimpleFeature,
-<<<<<<< HEAD
-                             reduce: CloseableIterator[SimpleFeature] => CloseableIterator[SimpleFeature] = (i) => i) {
-  def configureScanAndFilter(scan: Scan): Map[String, String] = {
-    import org.apache.hadoop.hbase.util.Base64
-    options.updated(FILTER_OPT, Base64.encodeBytes(scan.getFilter.toByteArray))
-      .updated(SCAN_OPT, Base64.encodeBytes(ProtobufUtil.toScan(scan).toByteArray))
-  }
-}
-=======
-                             reduce: CloseableIterator[SimpleFeature] => CloseableIterator[SimpleFeature] = (i) => i)
->>>>>>> fab28bdf
+                             reduce: CloseableIterator[SimpleFeature] => CloseableIterator[SimpleFeature] = (i) => i)