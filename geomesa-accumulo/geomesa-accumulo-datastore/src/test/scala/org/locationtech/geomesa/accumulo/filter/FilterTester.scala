--- conflicted
+++ resolved
@@ -30,18 +30,6 @@
 import org.specs2.mutable.Specification
 import org.specs2.runner.JUnitRunner
 
-<<<<<<< HEAD
-@RunWith(classOf[JUnitRunner])
-class AllPredicateTest extends FilterTester {
-  val filters = goodSpatialPredicates.headOption.toSeq
-  "all predicates" should {
-    "filter correctly" in {
-      runTest()
-    }
-  }
-}
-=======
->>>>>>> 98a8f6b9
 
 @RunWith(classOf[JUnitRunner])
 class FilterTester extends Specification with TestWithDataStore with Logging {
@@ -165,36 +153,4 @@
       res.length mustEqual 0
     }
   }
-<<<<<<< HEAD
-}
-
-trait FilterTester extends Specification with TestWithDataStore with Logging {
-
-  override def spec = SimpleFeatureTypes.encodeType(TestData.featureType)
-
-  val mediumDataFeatures: Seq[SimpleFeature] =
-    TestData.mediumData.map(TestData.createSF).map(f => new ScalaSimpleFeature(f.getID, sft, f.getAttributes.toArray))
-
-  addFeatures(mediumDataFeatures)
-
-  def filters: Seq[String]
-
-  def modifyQuery(query: Query): Unit = {}
-
-  def compareFilter(filter: Filter) = {
-    val filterCount = mediumDataFeatures.count(filter.evaluate)
-    val query = new Query(sftName, filter)
-    modifyQuery(query) // allow for tweaks in subclasses
-    val queryCount = fs.getFeatures(query).size
-    if (queryCount != filterCount) {
-      println(s"\nFilter: ${ECQL.toCQL(filter)}\nFullData size: ${mediumDataFeatures.size}: " +
-          s"filter hits: $filterCount query hits: $queryCount")
-      println(mediumDataFeatures.filter(filter.evaluate).map(_.getDefaultGeometry).mkString("\n"))
-    }
-    queryCount mustEqual filterCount
-  }
-
-  def runTest() = forall(filters.map(ECQL.toFilter))(compareFilter)
-=======
->>>>>>> 98a8f6b9
 }