/***********************************************************************
* Copyright (c) 2013-2015 Commonwealth Computer Research, Inc.
* All rights reserved. This program and the accompanying materials
* are made available under the terms of the Apache License, Version 2.0 which
* accompanies this distribution and is available at
* http://www.opensource.org/licenses/apache2.0.php.
*************************************************************************/

package org.locationtech.geomesa.accumulo.data

import java.text.SimpleDateFormat
import java.util.Date

import com.vividsolutions.jts.geom.Coordinate
import org.apache.accumulo.core.client.IteratorSetting
import org.apache.accumulo.core.client.mock.MockInstance
import org.apache.accumulo.core.client.security.tokens.PasswordToken
import org.apache.accumulo.core.data.{Mutation, Range}
import org.apache.accumulo.core.iterators.user.VersioningIterator
import org.apache.accumulo.core.security.Authorizations
import org.apache.commons.codec.binary.Hex
import org.apache.hadoop.io.Text
import org.geotools.data._
import org.geotools.data.collection.ListFeatureCollection
import org.geotools.data.simple.SimpleFeatureStore
import org.geotools.factory.Hints
import org.geotools.feature.simple.SimpleFeatureBuilder
import org.geotools.feature.{DefaultFeatureCollection, NameImpl}
import org.geotools.filter.text.cql2.CQL
import org.geotools.filter.text.ecql.ECQL
import org.geotools.geometry.jts.JTSFactoryFinder
import org.geotools.referencing.CRS
import org.joda.time.DateTime
import org.junit.runner.RunWith
import org.locationtech.geomesa.accumulo.data.tables.{RecordTable, AttributeTable, SpatioTemporalTable, GeoMesaTable}
import org.locationtech.geomesa.accumulo.index.QueryHints._
import org.locationtech.geomesa.accumulo.index.Strategy.StrategyType
import org.locationtech.geomesa.accumulo.index._
import org.locationtech.geomesa.accumulo.iterators.{BinAggregatingIterator, IndexIterator, TestData}
import org.locationtech.geomesa.accumulo.util.{CloseableIterator, GeoMesaBatchWriterConfig, SelfClosingIterator}
import org.locationtech.geomesa.features.avro.AvroSimpleFeatureFactory
import org.locationtech.geomesa.filter.function.Convert2ViewerFunction
import org.locationtech.geomesa.security.{AuthorizationsProvider, DefaultAuthorizationsProvider, FilteringAuthorizationsProvider}
import org.locationtech.geomesa.utils.geotools.Conversions._
import org.locationtech.geomesa.utils.geotools.RichSimpleFeatureType.RichSimpleFeatureType
import org.locationtech.geomesa.utils.geotools.SimpleFeatureTypes
import org.locationtech.geomesa.utils.geotools.SimpleFeatureTypes._
import org.locationtech.geomesa.utils.text.WKTUtils
import org.opengis.filter.Filter
import org.specs2.mutable.Specification
import org.specs2.runner.JUnitRunner
import org.specs2.time.Duration

import scala.collection.JavaConversions._
import scala.util.Random

@RunWith(classOf[JUnitRunner])
class AccumuloDataStoreTest extends Specification with AccumuloDataStoreDefaults {

  "AccumuloDataStore" should {
    "create a store" in {
      ds must not beNull
    }
    "create a schema" in {
      val sftName = "createSchemaTest"
      val sft = createSchema(sftName)
      ds.getSchema(sftName) mustEqual sft
    }
    "create and retrieve a schema with a custom IndexSchema" in {
      val sftName = "schematestCustomSchema"
      val indexSchema =
        new IndexSchemaBuilder("~")
          .randomNumber(3)
          .indexOrDataFlag()
          .constant(sftName)
          .geoHash(0, 3)
          .date("yyyyMMdd")
          .nextPart()
          .geoHash(3, 2)
          .nextPart()
          .id()
          .build()
      val sft = SimpleFeatureTypes.createType(sftName, defaultSchema)
      sft.setDtgField("dtg")
      sft.setStIndexSchema(indexSchema)
      ds.createSchema(sft)

      val retrievedSft = ds.getSchema(sftName)

      retrievedSft must equalTo(sft)
      retrievedSft.getDtgField must beSome("dtg")
      retrievedSft.getStIndexSchema mustEqual indexSchema
      retrievedSft.getStIndexSchema mustEqual indexSchema
    }
    "create and retrieve a schema without a custom IndexSchema" in {
      val sftName = "schematestDefaultSchema"
      val sft = SimpleFeatureTypes.createType(sftName, defaultSchema)
      sft.setDtgField("dtg")

      val mockMaxShards = ds.DEFAULT_MAX_SHARD
      val indexSchema = ds.computeSpatioTemporalSchema(sft)

      ds.createSchema(sft)

      val retrievedSft = ds.getSchema(sftName)

      mockMaxShards mustEqual 0
      retrievedSft mustEqual sft
      retrievedSft.getDtgField must beSome("dtg")
      retrievedSft.getStIndexSchema mustEqual indexSchema
    }
    "return NULL when a feature name does not exist" in {
      ds.getSchema("testTypeThatDoesNotExist") must beNull
    }
    "return type names" in {
      val sftName = "typeNameTest"
      val sft = createSchema(sftName)
      ds.getTypeNames.toSeq must contain(sftName)
    }

    "provide ability to write using the feature source and read what it wrote" in {
      val sftName = "featureSourceTest"
      val sft = createSchema(sftName)

      val res = addDefaultPoint(sft)

      // compose a CQL query that uses a reasonably-sized polygon for searching
      val cqlFilter = CQL.toFilter(s"BBOX(geom, 44.9,48.9,45.1,49.1)")
      val query = new Query(sftName, cqlFilter)

      // Let's read out what we wrote.
      val results = ds.getFeatureSource(sftName).getFeatures(query)
      val features = results.features
      var containsGeometry = false

      while (features.hasNext) {
        containsGeometry = containsGeometry | features.next.getDefaultGeometry.equals(defaultGeom)
      }

      "results schema should match" >> { results.getSchema mustEqual sft }
      "geometry should be set" >> { containsGeometry must beTrue }
      "result length should be 1" >> { res must haveLength(1) }
    }

    "return an empty iterator correctly" in {
      val sftName = "emptyIterTest"
      val sft = createSchema(sftName)
      val fs = ds.getFeatureSource(sftName).asInstanceOf[AccumuloFeatureStore]

      // create a feature
      val geom = WKTUtils.read("POINT(45.0 49.0)")
      val builder = new SimpleFeatureBuilder(sft, featureFactory)
      builder.addAll(List("testType", geom, null))
      val liveFeature = builder.buildFeature("fid-1")

      // make sure we ask the system to re-use the provided feature-ID
      liveFeature.getUserData()(Hints.USE_PROVIDED_FID) = java.lang.Boolean.TRUE

      val featureCollection = new DefaultFeatureCollection(sftName, sft)

      featureCollection.add(liveFeature)

      // write the feature to the store
      val res = fs.addFeatures(featureCollection)
      "after writing 1 feature" >> { res should haveLength(1) }

      // compose a CQL query that uses a polygon that is disjoint with the feature bounds
      val cqlFilter = CQL.toFilter(s"BBOX(geom, 64.9,68.9,65.1,69.1)")
      val query = new Query(sftName, cqlFilter)

      // Let's read out what we wrote.
      val results = fs.getFeatures(query)
      val features = results.features

      "where schema matches" >> { results.getSchema mustEqual sft }
      "and there are no results" >> { features.hasNext must beFalse }
    }

    "create a schema with custom record splitting options" in {
      val spec = "name:String,dtg:Date,*geom:Point:srid=4326;table.splitter.class=" +
          s"${classOf[DigitSplitter].getName},table.splitter.options=fmt:%02d,min:0,max:99"
      val sft = SimpleFeatureTypes.createType("customsplit", spec)
      sft.setTableSharing(false)
      ds.createSchema(sft)
      val recTable = ds.getRecordTable(sft)
      val splits = ds.connector.tableOperations().listSplits(recTable)
      splits.size() mustEqual 100
      splits.head mustEqual new Text("00")
      splits.last mustEqual new Text("99")
    }

    "allow for a configurable number of threads in z3 queries" in {
      val sftName = "z3threads"
      val sft = createSchema(sftName)
      val param = AccumuloDataStoreFactory.params.queryThreadsParam.getName
      val query = new Query(sftName, ECQL.toFilter("bbox(geom,-75,-75,-60,-60) AND " +
          "dtg DURING 2010-05-07T00:00:00.000Z/2010-05-08T00:00:00.000Z"))
      def testThreads(numThreads: Int) = {
        val params = dsParams ++ Map(param -> numThreads)
        val dst = DataStoreFinder.getDataStore(params).asInstanceOf[AccumuloDataStore]
        val qpt = dst.getQueryPlan(query)
        qpt must haveSize(1)
        qpt.head.table mustEqual dst.getZ3Table(sftName)
        qpt.head.numThreads mustEqual numThreads
      }

      forall(Seq(1, 5, 8, 20, 100))(testThreads)

      // check default
      val qpt = ds.getQueryPlan(query)
      qpt must haveSize(1)
      qpt.head.table mustEqual ds.getZ3Table(sftName)
      qpt.head.numThreads mustEqual 8
    }

    "process a DWithin query correctly" in {
      // create the data store
      val sftName = "dwithintest"
      val sft = createSchema(sftName)

      addDefaultPoint(sft)

      // compose a CQL query that uses a polygon that is disjoint with the feature bounds
      val geomFactory = JTSFactoryFinder.getGeometryFactory
      val q = ff.dwithin(ff.property("geom"),
        ff.literal(geomFactory.createPoint(new Coordinate(45.000001, 48.99999))), 100.0, "meters")
      val query = new Query(sftName, q)

      // Let's read out what we wrote.
      val results = ds.getFeatureSource(sftName).getFeatures(query)
      val features = results.features

      "with correct result" >> {
        features.hasNext must beTrue
        features.next().getID mustEqual "fid-1"
        features.hasNext must beFalse
      }
    }

    "handle bboxes without property name" in {
      val sftName = "bboxproptest"
      val sft = createSchema(sftName)

      addDefaultPoint(sft)

      val filterNull = ff.bbox(ff.property(null.asInstanceOf[String]), 40, 44, 50, 54, "EPSG:4326")
      val filterEmpty = ff.bbox(ff.property(""), 40, 44, 50, 54, "EPSG:4326")
      val queryNull = new Query(sftName, filterNull)
      val queryEmpty = new Query(sftName, filterEmpty)

      val explainNull = {
        val o = new ExplainString
        ds.explainQuery(queryNull, o)
        o.toString()
      }
      val explainEmpty = {
        val o = new ExplainString
        ds.explainQuery(queryEmpty, o)
        o.toString()
      }

      explainNull must contain("Geometry filters: BBOX(null, 40.0,44.0,50.0,54.0)")
      explainEmpty must contain("Geometry filters: BBOX(, 40.0,44.0,50.0,54.0)")

      val featuresNull = ds.getFeatureSource(sftName).getFeatures(queryNull).features.toSeq.map(_.getID)
      val featuresEmpty = ds.getFeatureSource(sftName).getFeatures(queryEmpty).features.toSeq.map(_.getID)

      featuresNull mustEqual Seq("fid-1")
      featuresEmpty mustEqual Seq("fid-1")
    }

    "process an OR query correctly" in {
      val sftName = "ortest"
      val sft = createSchema(sftName)

      val fs = ds.getFeatureSource(sftName).asInstanceOf[AccumuloFeatureStore]

      {
        val randVal: (Double, Double) => Double = {
          val r = new Random(System.nanoTime())
          (low, high) => {
            (r.nextDouble() * (high - low)) + low
          }
        }
        val fc = new DefaultFeatureCollection(sftName, sft)
        for (i <- 0 until 1000) {
          val lat = randVal(-0.001, 0.001)
          val lon = randVal(-0.001, 0.001)
          val geom = WKTUtils.read(s"POINT($lat $lon)")
          val builder = new SimpleFeatureBuilder(sft, featureFactory)
          builder.addAll(List("testType", geom, null))
          val feature = builder.buildFeature(s"fid-$i")
          feature.getUserData.put(Hints.USE_PROVIDED_FID, java.lang.Boolean.TRUE)
          fc.add(feature)
        }
        fs.addFeatures(fc)
      }

      val geomFactory = JTSFactoryFinder.getGeometryFactory
      val urq = ff.dwithin(ff.property("geom"),
        ff.literal(geomFactory.createPoint(new Coordinate( 0.0005,  0.0005))), 150.0, "meters")
      val llq = ff.dwithin(ff.property("geom"),
        ff.literal(geomFactory.createPoint(new Coordinate(-0.0005, -0.0005))), 150.0, "meters")
      val orq = ff.or(urq, llq)
      val andq = ff.and(urq, llq)
      val urQuery  = new Query(sftName,  urq)
      val llQuery  = new Query(sftName,  llq)
      val orQuery  = new Query(sftName,  orq)
      val andQuery = new Query(sftName, andq)

      val urNum  = fs.getFeatures(urQuery).features.length
      val llNum  = fs.getFeatures(llQuery).features.length
      val orNum  = fs.getFeatures(orQuery).features.length
      val andNum = fs.getFeatures(andQuery).features.length

      "obeying inclusion-exclusion principle" >> {
        (urNum + llNum) mustEqual (orNum + andNum)
      }
    }

    "handle transformations" in {
      val sftName = "transformtest1"
      val sft = createSchema(sftName)

      addDefaultPoint(sft)

      val query = new Query(sftName, Filter.INCLUDE,
        Array("name", "derived=strConcat('hello',name)", "geom"))

      // Let's read out what we wrote.
      val results = ds.getFeatureSource(sftName).getFeatures(query)

      "with the correct schema" >> {
        val schema = SimpleFeatureTypes.encodeType(results.getSchema)
        schema mustEqual s"name:String,*geom:Point:srid=4326:$OPT_INDEX=full:$OPT_INDEX_VALUE=true,derived:String"
      }
      "with the correct results" >> {
        val features = results.features
        features.hasNext must beTrue
        val f = features.next()
        DataUtilities.encodeFeature(f) mustEqual "fid-1=testType|POINT (45 49)|hellotestType"
      }
    }

    "handle transformations with dtg and geom" in {
      val sftName = "transformtest2"
      val sft = createSchema(sftName)

      addDefaultPoint(sft)

      val query = new Query(sftName, Filter.INCLUDE, List("dtg", "geom").toArray)
      val results = SelfClosingIterator(CloseableIterator(ds.getFeatureSource(sftName).getFeatures(query).features())).toList
      results must haveSize(1)
      results(0).getAttribute("dtg") mustEqual(defaultDtg)
      results(0).getAttribute("geom") mustEqual(defaultGeom)
      results(0).getAttribute("name") must beNull
    }

    "handle back compatible transformations" in {
      val sftName = "transformtest7"
      val sft = createSchema(sftName)
      ds.setGeomesaVersion(sftName, 2)

      addDefaultPoint(sft)

      val query = new Query(sftName, Filter.INCLUDE, List("dtg", "geom").toArray)
      val results = SelfClosingIterator(CloseableIterator(ds.getFeatureSource(sftName).getFeatures(query).features())).toList
      results must haveSize(1)
      results(0).getAttribute("dtg") mustEqual(defaultDtg)
      results(0).getAttribute("geom") mustEqual(defaultGeom)
      results(0).getAttribute("name") must beNull
    }

    "handle setPropertyNames transformations" in {
      val sftName = "transformtest3"
      val sft = createSchema(sftName)

      addDefaultPoint(sft)

      val filter = ff.bbox("geom", 44.0, 48.0, 46.0, 50.0, "EPSG:4326")
      val query = new Query(sftName, filter)
      query.setPropertyNames(Array("geom"))

      val features = ds.getFeatureSource(sftName).getFeatures(query).features

      val results = features.toList

      "return exactly one result" >> { results.size  must equalTo(1) }
      "with correct fields" >> {
        results(0).getAttribute("geom") mustEqual(defaultGeom)
        results(0).getAttribute("dtg") must beNull
        results(0).getAttribute("name") must beNull
      }
    }

    "handle transformations across multiple fields" in {
      val sftName = "transformtest4"
      val sft = createSchema(sftName, s"name:String,attr:String,dtg:Date,*geom:Point:srid=4326")

      addDefaultPoint(sft, List(defaultName, "v1", null, defaultGeom))

      val query = new Query(sftName, Filter.INCLUDE,
        Array("name", "derived=strConcat(attr,name)", "geom"))

      // Let's read out what we wrote.
      val results = ds.getFeatureSource(sftName).getFeatures(query)

      "with the correct schema" >> {
        SimpleFeatureTypes.encodeType(results.getSchema) mustEqual
            s"name:String,*geom:Point:srid=4326:$OPT_INDEX=full:$OPT_INDEX_VALUE=true,derived:String"
      }

      "with the correct results" >> {
        val features = results.features
        features.hasNext must beTrue
        val f = features.next()
        DataUtilities.encodeFeature(f) mustEqual "fid-1=testType|POINT (45 49)|v1testType"
      }
    }

    "handle transformations to subtypes" in {
      val sftName = "transformtest5"
      val sft = createSchema(sftName, s"name:String,attr:String,dtg:Date,*geom:Point:srid=4326")

      addDefaultPoint(sft, List(defaultName, "v1", null, defaultGeom))

      val query = new Query(sftName, Filter.INCLUDE, Array("name", "geom"))

      // Let's read out what we wrote.
      val results = ds.getFeatureSource(sftName).getFeatures(query)

      "with the correct schema" >> {
        SimpleFeatureTypes.encodeType(results.getSchema) mustEqual
            s"name:String,*geom:Point:srid=4326:$OPT_INDEX=full:$OPT_INDEX_VALUE=true"
      }
      "with the correct results" >> {
        val features = results.features
        features.hasNext must beTrue
        val f = features.next()
        DataUtilities.encodeFeature(f) mustEqual "fid-1=testType|POINT (45 49)"
      }
    }

    "handle transformations with filters on other attributes" in {
      val sftName = "transformtest6"
      val sft = createSchema(sftName, s"name:String,attr:String,dtg:Date,*geom:Point:srid=4326")

      val geom = WKTUtils.read("POINT(50.0 49.0)")
      val dtg = new SimpleDateFormat("yyyy-MM-dd'T'HH:mm:ss.SSSZ").parse("2014-01-01T12:30:00.000+0000")
      addDefaultPoint(sft, List(defaultName, "v1", dtg, geom), "fid-1xxx")

      val filter =
        CQL.toFilter("bbox(geom,45,45,55,55) AND dtg BETWEEN '2013-01-01T00:00:00.000Z' AND '2015-01-02T00:00:00.000Z'")
      val query = new Query(sftName, filter, Array("geom"))

      // Let's read out what we wrote.
      val features = ds.getFeatureSource(sftName).getFeatures(query).features
      "return the data" >> {
        features.hasNext must beTrue
      }
      "with correct results" >> {
        val f = features.next()
        DataUtilities.encodeFeature(f) mustEqual "fid-1xxx=POINT (50 49)"
      }
    }

    "handle between intra-day queries" in {
      val sftName = "betweenTest"
      val sft = createSchema(sftName)

      val geom = WKTUtils.read("POINT(50.0 49.0)")
      val dtg = new SimpleDateFormat("yyyy-MM-dd'T'HH:mm:ss.SSSZ").parse("2014-01-01T12:30:00.000+0000")
      addDefaultPoint(sft, List(defaultName, geom, dtg), "fid-2")

      val filter =
        CQL.toFilter("bbox(geom,40,40,60,60) AND dtg BETWEEN '2014-01-01T12:00:00.000Z' AND '2014-01-01T13:00:00.000Z'")
      val query = new Query(sftName, filter)

      // Let's read out what we wrote.
      val features = ds.getFeatureSource(sftName).getFeatures(query).features
      features.hasNext must beTrue
      val f = features.next()
      DataUtilities.encodeFeature(f) mustEqual "fid-2=testType|POINT (50 49)|2014-01-01T12:30:00.000Z"
      features.hasNext must beFalse
    }

    "handle requests with namespaces" in {
      // create the data store
      val ns = "mytestns"
      val sftName = "namespacetest"
      val sft = createSchema(sftName)

      val schemaWithoutNs = ds.getSchema(sftName)

      schemaWithoutNs.getName.getNamespaceURI must beNull
      schemaWithoutNs.getName.getLocalPart mustEqual sftName

      val schemaWithNs = ds.getSchema(new NameImpl(ns, sftName))

      schemaWithNs.getName.getNamespaceURI mustEqual ns
      schemaWithNs.getName.getLocalPart mustEqual sftName
    }

    "handle IDL correctly" in {
      val sftName = "IDLTest"
      val sft = createSchema(sftName, TestData.getTypeSpec())

      val fs = ds.getFeatureSource(sftName).asInstanceOf[AccumuloFeatureStore]
      val featureCollection = new DefaultFeatureCollection()
      featureCollection.addAll(TestData.allThePoints.map(TestData.createSF))
      fs.addFeatures(featureCollection)

      "default layer preview, bigger than earth, multiple IDL-wrapping geoserver BBOX" in {
        val spatial = ff.bbox("geom", -230, -110, 230, 110, CRS.toSRS(WGS84))
        val query = new Query(sftName, spatial)
        val results = fs.getFeatures(query)
        results.size() mustEqual 361
      }

      "greater than 180 lon diff non-IDL-wrapping geoserver BBOX" in {
        val spatial = ff.bbox("geom", -100, 1.1, 100, 4.1, CRS.toSRS(WGS84))
        val query = new Query(sftName, spatial)
        val results = fs.getFeatures(query)
        results.size() mustEqual 6
      }

      "small IDL-wrapping geoserver BBOXes" in {
        val spatial1 = ff.bbox("geom", -181.1, -90, -175.1, 90, CRS.toSRS(WGS84))
        val spatial2 = ff.bbox("geom", 175.1, -90, 181.1, 90, CRS.toSRS(WGS84))
        val binarySpatial = ff.or(spatial1, spatial2)
        val query = new Query(sftName, binarySpatial)
        val results = fs.getFeatures(query)
        results.size() mustEqual 10
      }

      "large IDL-wrapping geoserver BBOXes" in {
        val spatial1 = ff.bbox("geom", -181.1, -90, 40.1, 90, CRS.toSRS(WGS84))
        val spatial2 = ff.bbox("geom", 175.1, -90, 181.1, 90, CRS.toSRS(WGS84))
        val binarySpatial = ff.or(spatial1, spatial2)
        val query = new Query(sftName, binarySpatial)
        val results = fs.getFeatures(query)
        results.size() mustEqual 226
      }

    }

    "support bin queries" in {
      import BinAggregatingIterator.BIN_ATTRIBUTE_INDEX
      val sftName = "binTest"
      val sft = createSchema(sftName, s"name:String,dtg:Date,*geom:Point:srid=4326")

      addDefaultPoint(sft, List("name1", "2010-05-07T00:00:00.000Z", defaultGeom), "1")
      addDefaultPoint(sft, List("name2", "2010-05-07T01:00:00.000Z", defaultGeom), "2")

      val query = new Query(sftName, ECQL.toFilter("BBOX(geom,40,40,50,50)"))
      query.getHints.put(BIN_TRACK_KEY, "name")
      val queryPlanner = new QueryPlanner(sft, ds.getFeatureEncoding(sft),
        ds.getIndexSchemaFmt(sftName), ds, ds.strategyHints(sft), ds.getGeomesaVersion(sft))
      val results = queryPlanner.runQuery(query, Some(StrategyType.ST)).map(_.getAttribute(BIN_ATTRIBUTE_INDEX)).toSeq
      forall(results)(_ must beAnInstanceOf[Array[Byte]])
      val bins = results.flatMap(_.asInstanceOf[Array[Byte]].grouped(16).map(Convert2ViewerFunction.decode))
      bins must haveSize(2)
      bins.map(_.trackId) must containAllOf(Seq("name1", "name2").map(_.hashCode.toString))
    }

    "kill queries after a configurable timeout" in {
      val sftName = "timeoutTest"
      val timeout = Map(AccumuloDataStoreFactory.params.queryTimeoutParam.getName -> "1")
      val ds = DataStoreFinder.getDataStore(dsParams ++ timeout).asInstanceOf[AccumuloDataStore]
      val sft = createSchema(sftName, s"name:String,dtg:Date,*geom:Point:srid=4326", dataStore = ds)

      addDefaultPoint(sft, List("name1", "2010-05-07T00:00:00.000Z", defaultGeom), "1", ds)
      addDefaultPoint(sft, List("name2", "2010-05-07T01:00:00.000Z", defaultGeom), "2", ds)

      val reader = ds.getFeatureReader(new Query(sftName, Filter.INCLUDE), Transaction.AUTO_COMMIT)
      reader.isClosed must beFalse
      reader.isClosed must eventually(10, new Duration(1000))(beTrue) // reaper thread runs every 5 seconds
    }

    "provide ability to configure authorizations" in {

      sequential

      "by static auths" in {
        // create the data store
        val ds = DataStoreFinder.getDataStore(Map(
          "instanceId" -> "mycloud",
          "zookeepers" -> "zoo1:2181,zoo2:2181,zoo3:2181",
          "user" -> "myuser",
          "password" -> "mypassword",
          "auths" -> "user",
          "tableName" -> "testwrite",
          "useMock" -> "true",
          "featureEncoding" -> "avro")).asInstanceOf[AccumuloDataStore]
        ds must not beNull;
        ds.authorizationsProvider must beAnInstanceOf[FilteringAuthorizationsProvider]
        ds.authorizationsProvider.asInstanceOf[FilteringAuthorizationsProvider].wrappedProvider must
            beAnInstanceOf[DefaultAuthorizationsProvider]
        ds.authorizationsProvider.asInstanceOf[AuthorizationsProvider].getAuthorizations mustEqual
            new Authorizations("user")
      }

      "by comma-delimited static auths" in {
        // create the data store
        val ds = DataStoreFinder.getDataStore(Map(
          "instanceId" -> "mycloud",
          "zookeepers" -> "zoo1:2181,zoo2:2181,zoo3:2181",
          "user" -> "myuser",
          "password" -> "mypassword",
          "auths" -> "user,admin,test",
          "tableName" -> "testwrite",
          "useMock" -> "true",
          "featureEncoding" -> "avro")).asInstanceOf[AccumuloDataStore]
        ds must not beNull;
        ds.authorizationsProvider must beAnInstanceOf[FilteringAuthorizationsProvider]
        ds.authorizationsProvider.asInstanceOf[FilteringAuthorizationsProvider].wrappedProvider must
            beAnInstanceOf[DefaultAuthorizationsProvider]
        ds.authorizationsProvider.asInstanceOf[AuthorizationsProvider].getAuthorizations mustEqual
            new Authorizations("user", "admin", "test")
      }

      "fail when auth provider system property does not match an actual class" in {
        System.setProperty(AuthorizationsProvider.AUTH_PROVIDER_SYS_PROPERTY, "my.fake.Clas")
        try {
          // create the data store
          DataStoreFinder.getDataStore(Map(
            "instanceId"        -> "mycloud",
            "zookeepers"        -> "zoo1:2181,zoo2:2181,zoo3:2181",
            "user"              -> "myuser",
            "password"          -> "mypassword",
            "auths"             -> "user,admin,test",
            "tableName"         -> "testwrite",
            "useMock"           -> "true",
            "featureEncoding"   -> "avro")) should throwA[IllegalArgumentException]
        } finally System.clearProperty(AuthorizationsProvider.AUTH_PROVIDER_SYS_PROPERTY)
      }
    }

    "allow users with sufficient auths to write data" in {
      val sftName = "authwritetest1"
      // create the data store
      val ds = DataStoreFinder.getDataStore(Map(
        "instanceId"        -> "mycloud",
        "zookeepers"        -> "zoo1:2181,zoo2:2181,zoo3:2181",
        "user"              -> "myuser",
        "password"          -> "mypassword",
        "auths"             -> "user,admin",
        "visibilities"      -> "user&admin",
        "tableName"         -> "testwrite",
        "useMock"           -> "true",
        "featureEncoding"   -> "avro")).asInstanceOf[AccumuloDataStore]
      ds should not be null

      // create the schema - the auths for this user are sufficient to write data
      val sft = createSchema(sftName, dataStore = ds)

      // write some data
      val fs = ds.getFeatureSource(sftName).asInstanceOf[AccumuloFeatureStore]
      val written = fs.addFeatures(new ListFeatureCollection(sft, createTestFeatures(sft).toList))

      written must not beNull;
      written.length mustEqual 6
    }

    "restrict users with insufficient auths from writing data" in {
      val sftName = "authwritetest2"
      // create the data store
      val ds = DataStoreFinder.getDataStore(Map(
        "instanceId"        -> "mycloud",
        "zookeepers"        -> "zoo1:2181,zoo2:2181,zoo3:2181",
        "user"              -> "myuser",
        "password"          -> "mypassword",
        "auths"             -> "user",
        "visibilities"      -> "user&admin",
        "tableName"         -> "testwrite",
        "useMock"           -> "true",
        "featureEncoding"   -> "avro")).asInstanceOf[AccumuloDataStore]
      ds must not beNull

      // create the schema - the auths for this user are less than the visibility used to write data
      val sft = createSchema(sftName, dataStore = ds)

      // write some data
      val fs = ds.getFeatureSource(sftName).asInstanceOf[AccumuloFeatureStore]
      fs.addFeatures(new ListFeatureCollection(sft, createTestFeatures(sft).toList)) must throwA[RuntimeException]
    }

    "allow users to call explainQuery" in {
      val sftName = "explainQueryTest"
      createSchema(sftName)
      val query = new Query(sftName, Filter.INCLUDE)
      val fr = ds.getFeatureReader(sftName)
      fr must not beNull;
      val out = new ExplainString
      ds.explainQuery(new Query(sftName, Filter.INCLUDE), out)
      val explain = out.toString()
      explain must startWith(s"Planning Query")
    }

    "allow secondary attribute indexes" in {
      val sftName = "AttributeIndexTest"
      val sft = createSchema(sftName, "name:String:index=true,numattr:Integer,dtg:Date,*geom:Point:srid=4326")

      val c = ds.connector

      "create all appropriate tables" >> {
        "catalog table" >> { c.tableOperations().exists(defaultTable) must beTrue }
        "st idx table" >> { c.tableOperations().exists(s"${defaultTable}_st_idx") must beTrue }
        "records table" >> { c.tableOperations().exists(s"${defaultTable}_records") must beTrue }
        "attr idx table" >> { c.tableOperations().exists(s"${defaultTable}_attr_idx") must beTrue }
      }

      val pt = gf.createPoint(new Coordinate(0, 0))
      val one = AvroSimpleFeatureFactory.buildAvroFeature(sft, Seq("one", new Integer(1), new DateTime(), pt), "1")
      val two = AvroSimpleFeatureFactory.buildAvroFeature(sft, Seq("two", new Integer(2), new DateTime(), pt), "2")

      val fs = ds.getFeatureSource(sftName).asInstanceOf[SimpleFeatureStore]
      fs.addFeatures(DataUtilities.collection(List(one, two)))

      "query indexed attribute" >> {
        val q1 = ff.equals(ff.property("name"), ff.literal("one"))
        val fr = ds.getFeatureReader(sftName, new Query(sftName, q1))
        val results = CloseableIterator(fr).toList
        results must haveLength(1)
        results.head.getAttribute("name") mustEqual "one"
      }

      "query non-indexed attributes" >> {
        val q2 = ff.equals(ff.property("numattr"), ff.literal(2))
        val fr = ds.getFeatureReader(sftName, new Query(sftName, q2))
        val results = CloseableIterator(fr).toList
        results must haveLength(1)
        results.head.getAttribute("numattr") mustEqual 2
      }
    }

    "support caching for improved WFS performance due to count/getFeatures" in {
      val sftName = "testingCaching"
      val ds = DataStoreFinder.getDataStore(Map(
        "instanceId"        -> "mycloud",
        "zookeepers"        -> "zoo1:2181,zoo2:2181,zoo3:2181",
        "user"              -> "myuser",
        "password"          -> "mypassword",
        "tableName"         -> defaultTable,
        "caching"           -> true,
        "useMock"           -> "true",
        "featureEncoding"   -> "avro")).asInstanceOf[AccumuloDataStore]

      val sft = createSchema(sftName, dataStore = ds)
      addDefaultPoint(sft, dataStore = ds, fid = "f1")
      addDefaultPoint(sft, dataStore = ds, fid = "f2")

      "typeOf feature source must be CachingAccumuloFeatureCollection" >> {
        val fc = ds.getFeatureSource(sftName).getFeatures(Filter.INCLUDE)
        fc must haveClass[CachingAccumuloFeatureCollection]
      }

      "suport getCount" >> {
        val query = new Query(sftName, Filter.INCLUDE)
        val fs = ds.getFeatureSource(sftName)
        val count = fs.getCount(query)
        count mustEqual 2
        val features = SelfClosingIterator(fs.getFeatures(query).features()).toList
        features must haveSize(2)
        features.map(_.getID) must containAllOf(Seq("f1", "f2"))
      }
    }

    "hex encode multibyte chars as multiple underscore + hex" in {
      // accumulo supports only alphanum + underscore aka ^\\w+$
      // this should end up hex encoded
      val sftName = "nihao你好"
<<<<<<< HEAD
      val sft = SimpleFeatureTypes.createType(sftName, s"name:String,dtg:Date,*geom:Point:srid=4326")
      sft.setTableSharing(false)
=======
      val sft = SimpleFeatureTypes.createType(sftName, s"name:String:index=true,dtg:Date,*geom:Point:srid=4326")
      org.locationtech.geomesa.accumulo.index.setTableSharing(sft, false)
>>>>>>> a984f906
      ds.createSchema(sft)

      // encode groups of 2 hex chars since we are doing multibyte chars
      def enc(s: String): String = Hex.encodeHex(s.getBytes("UTF8")).grouped(2)
        .map{ c => "_" + c(0) + c(1) }.mkString.toLowerCase

      // three byte UTF8 chars result in 9 char string
      enc("你") must haveLength(9)
      enc("好") must haveLength(9)

      val encodedSFT = "nihao" + enc("你") + enc("好")
      encodedSFT mustEqual GeoMesaTable.hexEncodeNonAlphaNumeric(sftName)

      SpatioTemporalTable.formatTableName(defaultTable, sft) mustEqual
          s"${defaultTable}_${encodedSFT}_st_idx"
      RecordTable.formatTableName(defaultTable, sft) mustEqual
          s"${defaultTable}_${encodedSFT}_records"
      AttributeTable.formatTableName(defaultTable, sft) mustEqual
          s"${defaultTable}_${encodedSFT}_attr_idx"

      val c = ds.connector

      c.tableOperations().exists(defaultTable) must beTrue
      c.tableOperations().exists(s"${defaultTable}_${encodedSFT}_st_idx") must beTrue
      c.tableOperations().exists(s"${defaultTable}_${encodedSFT}_records") must beTrue
      c.tableOperations().exists(s"${defaultTable}_${encodedSFT}_attr_idx") must beTrue
    }

    "support deleting schemas" in {

      def scanMetadata(ds: AccumuloDataStore, sftName: String): Option[String] = {
        val scanner = ds.connector.createScanner(ds.catalogTable, ds.authorizationsProvider.getAuthorizations)
        scanner.setRange(new Range(s"${METADATA_TAG }_$sftName"))

        val name = "version-" + sftName
        val cfg = new IteratorSetting(1, name, classOf[VersioningIterator])
        VersioningIterator.setMaxVersions(cfg, 1)
        scanner.addScanIterator(cfg)

        val iter = scanner.iterator
        val result =
          if (iter.hasNext) {
            Some(iter.next.getValue.toString)
          } else {
            None
          }

        scanner.close()
        scanner.removeScanIterator(name)
        result
      }

      def buildPreSecondaryIndexTable(params: Map[String, String], sftName: String) = {
        val rowIds = List(
          "09~regressionTestType~v00~20120102",
          "95~regressionTestType~v00~20120102",
          "53~regressionTestType~v00~20120102",
          "77~regressionTestType~v00~20120102",
          "36~regressionTestType~v00~20120102",
          "91~regressionTestType~v00~20120102")
        val hex = new Hex
        val indexValues = List(
          "000000013000000015000000000140468000000000004046800000000000000001349ccf6e18",
          "000000013100000015000000000140468000000000004046800000000000000001349ccf6e18",
          "000000013200000015000000000140468000000000004046800000000000000001349ccf6e18",
          "000000013300000015000000000140468000000000004046800000000000000001349ccf6e18",
          "000000013400000015000000000140468000000000004046800000000000000001349ccf6e18",
          "000000013500000015000000000140468000000000004046800000000000000001349ccf6e18").map {v =>
          hex.decode(v.getBytes)}
        val sft = SimpleFeatureTypes.createType(sftName, s"name:String,$geotimeAttributes")
        sft.setDtgField("dtg")

        val instance = new MockInstance(params("instanceId"))
        val connector = instance.getConnector(params("user"), new PasswordToken(params("password").getBytes))
        connector.tableOperations.create(params("tableName"))

        val bw = connector.createBatchWriter(params("tableName"), GeoMesaBatchWriterConfig())

        // Insert metadata
        val metadataMutation = new Mutation(s"~METADATA_$sftName")
        metadataMutation.put("attributes", "", "name:String,geom:Geometry:srid=4326,dtg:Date,dtg_end_time:Date")
        metadataMutation.put("bounds", "", "45.0:45.0:49.0:49.0")
        metadataMutation.put("schema", "", s"%~#s%99#r%$sftName#cstr%0,3#gh%yyyyMMdd#d::%~#s%3,2#gh::%~#s%#id")
        bw.addMutation(metadataMutation)

        // Insert features
        createTestFeatures(sft).zipWithIndex.foreach { case(sf, idx) =>
          val encoded = DataUtilities.encodeFeature(sf)
          val index = new Mutation(rowIds(idx))
          index.put("00".getBytes,sf.getID.getBytes, indexValues(idx))
          bw.addMutation(index)

          val data = new Mutation(rowIds(idx))
          data.put(sf.getID, "SimpleFeatureAttribute", encoded)
          bw.addMutation(data)
        }

        bw.flush
        bw.close
      }

      def createFeature(sftName: String, ds: AccumuloDataStore, sharedTables: Boolean = true) = {
<<<<<<< HEAD
        val sft = SimpleFeatureTypes.createType(sftName, defaultSchema)
        sft.setTableSharing(sharedTables)
=======
        val sft = SimpleFeatureTypes.createType(sftName, "name:String:index=true,geom:Point:srid=4326,dtg:Date")
        org.locationtech.geomesa.accumulo.index.setTableSharing(sft, sharedTables)
>>>>>>> a984f906
        ds.createSchema(sft)
        addDefaultPoint(sft, dataStore = ds)
      }

      "delete the schema completely" in {
        val sftName = "deleteSchemaTest"
        val table = "testing_delete_schema"
        val ds = DataStoreFinder.getDataStore(Map(
          "instanceId"        -> "mycloud",
          "zookeepers"        -> "zoo1:2181,zoo2:2181,zoo3:2181",
          "user"              -> "myuser",
          "password"          -> "mypassword",
          "tableName"         -> table,
          "useMock"           -> "true")).asInstanceOf[AccumuloDataStore]

        ds must not beNull

        createFeature(sftName, ds, false)

        val c = ds.connector

        // tests that tables exist before being deleted
        c.tableOperations().exists(s"${table}_${sftName}_st_idx") must beTrue
        c.tableOperations().exists(s"${table}_${sftName}_records") must beTrue
        c.tableOperations().exists(s"${table}_${sftName}_attr_idx") must beTrue

        val fr = ds.getFeatureReader(sftName)
        // tests that metadata exists in the catalog before being deleted
        fr must not beNull

        scanMetadata(ds, sftName) should beSome

        ds.removeSchema(sftName)

        //tables should be deleted now (for stand-alone tables only)
        c.tableOperations().exists(s"${table}_${sftName}_st_idx") must beFalse
        c.tableOperations().exists(s"${table}_${sftName}_records") must beFalse
        c.tableOperations().exists(s"${table}_${sftName}_attr_idx") must beFalse

        //metadata should be deleted from the catalog now
          scanMetadata(ds, sftName) should beNone

        val query = new Query(sftName, Filter.INCLUDE)
        ds.getFeatureSource(sftName).getFeatures(query) must throwA[Exception]
      }

      "throw a RuntimeException when calling removeSchema on 0.10.x records" in {
        val sftName = "regressionRemoveSchemaTest"

        val manualParams = Map(
          "instanceId" -> "mycloud",
          "zookeepers" -> "zoo1:2181,zoo2:2181,zoo3:2181",
          "user"       -> "myuser",
          "password"   -> "mypassword",
          "auths"      -> "A,B,C",
          "useMock"    -> "true",
          "tableName"  -> "manualTableForDeletion")

        buildPreSecondaryIndexTable(manualParams, sftName)

        val manualStore = DataStoreFinder.getDataStore(manualParams).asInstanceOf[AccumuloDataStore]
        manualStore.removeSchema(sftName) should throwA[RuntimeException]
      }

      "keep other tables when a separate schema is deleted" in {
        val sftName = "deleteSharedSchemaTest"
        val sftName2 = "deleteSharedSchemaTest2"

        val table = "testing_shared_delete_schema"
        val ds = DataStoreFinder.getDataStore(Map(
          "instanceId"        -> "mycloud",
          "zookeepers"        -> "zoo1:2181,zoo2:2181,zoo3:2181",
          "user"              -> "myuser",
          "password"          -> "mypassword",
          "tableName"         -> table,
          "useMock"           -> "true")).asInstanceOf[AccumuloDataStore]

        ds should not beNull

        createFeature(sftName, ds, false)
        createFeature(sftName2, ds, false)

        val c = ds.connector

        //tests that tables exist before being deleted
        c.tableOperations().exists(s"${table}_${sftName}_st_idx") must beTrue
        c.tableOperations().exists(s"${table}_${sftName}_records") must beTrue
        c.tableOperations().exists(s"${table}_${sftName}_attr_idx") must beTrue
        c.tableOperations().exists(s"${table}_${sftName2}_st_idx") must beTrue
        c.tableOperations().exists(s"${table}_${sftName2}_records") must beTrue
        c.tableOperations().exists(s"${table}_${sftName2}_attr_idx") must beTrue

        val fr = ds.getFeatureReader(sftName)
        val fr2 = ds.getFeatureReader(sftName2)
        //tests that metadata exists in the catalog before being deleted
        fr should not be null
        fr2 should not be null

        val scannerResults = scanMetadata(ds, sftName)
        val scannerResults2 = scanMetadata(ds, sftName2)
        scannerResults should beSome
        scannerResults2 should beSome

        ds.removeSchema(sftName)

        //these tables should be deleted now
        c.tableOperations().exists(s"${table}_${sftName}_st_idx") must beFalse
        c.tableOperations().exists(s"${table}_${sftName}_records") must beFalse
        c.tableOperations().exists(s"${table}_${sftName}_attr_idx") must beFalse
        //but these tables should still exist since sftName2 wasn't deleted
        c.tableOperations().exists(s"${table}_${sftName2}_st_idx") must beTrue
        c.tableOperations().exists(s"${table}_${sftName2}_records") must beTrue
        c.tableOperations().exists(s"${table}_${sftName2}_attr_idx") must beTrue

        val scannerResultsAfterDeletion = scanMetadata(ds, sftName)
        val scannerResultsAfterDeletion2 = scanMetadata(ds, sftName2)

        //metadata should be deleted from the catalog now for sftName
        scannerResultsAfterDeletion should beNone
        //metadata should still exist for sftName2
        scannerResultsAfterDeletion2 should beSome

        val query2 = new Query(sftName2, Filter.INCLUDE)

        val results2 = ds.getFeatureSource(sftName2).getFeatures(query2)
        results2.size() should beGreaterThan(0)
      }
    }

    "update metadata for indexed attributes" in {
      val sftName = "updateMetadataTest"
      val originalSchema = s"name:String,dtg:Date,*geom:Point:srid=4326:$OPT_INDEX=full:$OPT_INDEX_VALUE=true"
      val updatedSchema = s"name:String:$OPT_INDEX=join,dtg:Date,*geom:Point:srid=4326:$OPT_INDEX=full:$OPT_INDEX_VALUE=true"

      val sft = createSchema(sftName, originalSchema)
      ds.updateIndexedAttributes(sftName, updatedSchema)
      val retrievedSchema = SimpleFeatureTypes.encodeType(ds.getSchema(sftName))
      retrievedSchema mustEqual updatedSchema
    }

    "prevent changing schema types" in {
      val sftName = "preventSchemaChangeTest"
      val originalSchema = s"name:String,dtg:Date,*geom:Point:srid=4326:$OPT_INDEX=full:$OPT_INDEX_VALUE=true"
      val sft = createSchema(sftName, originalSchema)

      "prevent changing default geometry" in {
        val updatedSchema = "name:String,dtg:Date,geom:Point:srid=4326"
        ds.updateIndexedAttributes(sftName, updatedSchema) should throwA[IllegalArgumentException]
        val retrievedSchema = SimpleFeatureTypes.encodeType(ds.getSchema(sftName))
        retrievedSchema mustEqual originalSchema
      }
      "prevent changing attribute order" in {
        val updatedSchema = "dtg:Date,name:String,*geom:Point:srid=4326"
        ds.updateIndexedAttributes(sftName, updatedSchema) should throwA[IllegalArgumentException]
        val retrievedSchema = SimpleFeatureTypes.encodeType(ds.getSchema(sftName))
        retrievedSchema mustEqual originalSchema
      }
      "prevent adding attributes" in {
        val updatedSchema = "name:String,dtg:Date,*geom:Point:srid=4326,newField:String"
        ds.updateIndexedAttributes(sftName, updatedSchema) should throwA[IllegalArgumentException]
        val retrievedSchema = SimpleFeatureTypes.encodeType(ds.getSchema(sftName))
        retrievedSchema mustEqual originalSchema
      }
      "prevent removing attributes" in {
        val updatedSchema = "dtg:Date,*geom:Point:srid=4326"
        ds.updateIndexedAttributes(sftName, updatedSchema) should throwA[IllegalArgumentException]
        val retrievedSchema = SimpleFeatureTypes.encodeType(ds.getSchema(sftName))
        retrievedSchema mustEqual originalSchema
      }
    }

    "Provide a feature update implementation" in {
      val sftName = "featureUpdateTest"
      val sft = createSchema(sftName, "name:String,dtg:Date,*geom:Point:srid=4326")

      val features = createTestFeatures(sft)
      val fs = ds.getFeatureSource(sftName).asInstanceOf[AccumuloFeatureStore]
      fs.addFeatures(new ListFeatureCollection(sft, features))

      val filter = ff.id(ff.featureId("2"))
      val writer = ds.getFeatureWriter(sftName, filter, Transaction.AUTO_COMMIT)
      writer.hasNext must beTrue
      val feat = writer.next
      feat.getID mustEqual "2"
      feat.getAttribute("name") mustEqual "2"
      feat.setAttribute("name", "2-updated")
      writer.write()
      writer.hasNext must beFalse
      writer.close()

      val reader = ds.getFeatureReader(new Query(sftName, filter), Transaction.AUTO_COMMIT)
      reader.hasNext must beTrue
      val updated = reader.next()
      reader.hasNext must beFalse
      reader.close()
      updated.getID mustEqual("2")
      updated.getAttribute("name") mustEqual "2-updated"
    }

    "allow caching to be configured" in {
      val sftName = "cachingTest"

      DataStoreFinder.getDataStore(Map(
        "instanceId"        -> "mycloud",
        "zookeepers"        -> "zoo1:2181,zoo2:2181,zoo3:2181",
        "user"              -> "myuser",
        "password"          -> "mypassword",
        "auths"             -> "A,B,C",
        "tableName"         -> sftName,
        "useMock"           -> "true",
        "caching"           -> false,
        "featureEncoding"   -> "avro")).asInstanceOf[AccumuloDataStore].cachingConfig must beFalse

      DataStoreFinder.getDataStore(Map(
        "instanceId"        -> "mycloud",
        "zookeepers"        -> "zoo1:2181,zoo2:2181,zoo3:2181",
        "user"              -> "myuser",
        "password"          -> "mypassword",
        "auths"             -> "A,B,C",
        "tableName"         -> sftName,
        "useMock"           -> "true",
        "caching"           -> true,
        "featureEncoding"   -> "avro")).asInstanceOf[AccumuloDataStore].cachingConfig must beTrue
    }

    "not use caching by default" in {
      val sftName = "cachingTest"
      val instance = new MockInstance
      val connector = instance.getConnector("user", new PasswordToken("pass".getBytes()))
      val params = Map(
        "connector" -> connector,
        "tableName" -> sftName)
      val ds = DataStoreFinder.getDataStore(params).asInstanceOf[AccumuloDataStore]
      ds.cachingConfig must beFalse
    }

    "not use caching by default with mocks" in {
      ds.cachingConfig must beFalse
    }

    "Allow extra attributes in the STIDX entries" in {
      val sftName = "StidxExtraAttributeTest"
      val spec =
        s"name:String:$OPT_INDEX_VALUE=true,dtg:Date:$OPT_INDEX_VALUE=true,*geom:Point:srid=4326,attr2:String"
      val sft = createSchema(sftName, spec)

      val builder = AvroSimpleFeatureFactory.featureBuilder(sft)
      val features = (0 until 6).map { i =>
        builder.set("geom", WKTUtils.read(s"POINT(45.0 4$i.0)"))
        builder.set("dtg", s"2012-01-02T05:0$i:07.000Z")
        builder.set("name", i.toString)
        builder.set("attr2", "2-" + i.toString)
        val sf = builder.buildFeature(i.toString)
        sf.getUserData.update(Hints.USE_PROVIDED_FID, java.lang.Boolean.TRUE)
        sf
      }

      val baseTime = features(0).getAttribute("dtg").asInstanceOf[Date].getTime

      val fs = ds.getFeatureSource(sftName).asInstanceOf[AccumuloFeatureStore]
      fs.addFeatures(new ListFeatureCollection(sft, features))

      val query = new Query(sftName, ECQL.toFilter("BBOX(geom, 40.0, 40.0, 50.0, 50.0)"),
        Array("geom", "dtg", "name"))
      val reader = ds.getFeatureReader(sftName, query)

      // verify that the IndexIterator is getting used with the extra field
      val explain = {
        val out = new ExplainString
        ds.explainQuery(query, out)
        out.toString()
      }
      explain must contain(classOf[IndexIterator].getName)

      val read = SelfClosingIterator(reader).toList

      // verify that all the attributes came back
      read must haveSize(6)
      read.sortBy(_.getAttribute("name").asInstanceOf[String]).zipWithIndex.foreach { case (sf, i) =>
        sf.getAttributeCount mustEqual 3
        sf.getAttribute("name") mustEqual i.toString
        sf.getAttribute("geom") mustEqual WKTUtils.read(s"POINT(45.0 4$i.0)")
        sf.getAttribute("dtg").asInstanceOf[Date].getTime mustEqual baseTime + i * 60000
      }
      success
    }

    "Use IndexIterator when projecting to date/geom" in {
      val sftName = "StidxExtraAttributeTest2"
      val spec =
        s"name:String:$OPT_INDEX_VALUE=true,dtg:Date:$OPT_INDEX_VALUE=true,*geom:Point:srid=4326,attr2:String"
      val sft = createSchema(sftName, spec)

      val builder = AvroSimpleFeatureFactory.featureBuilder(sft)
      val features = (0 until 6).map { i =>
        builder.set("geom", WKTUtils.read(s"POINT(45.0 4$i.0)"))
        builder.set("dtg", s"2012-01-02T05:0$i:07.000Z")
        builder.set("name", i.toString)
        builder.set("attr2", "2-" + i.toString)
        val sf = builder.buildFeature(i.toString)
        sf.getUserData.update(Hints.USE_PROVIDED_FID, java.lang.Boolean.TRUE)
        sf
      }

      val baseTime = features(0).getAttribute("dtg").asInstanceOf[Date].getTime

      val fs = ds.getFeatureSource(sftName).asInstanceOf[AccumuloFeatureStore]
      fs.addFeatures(new ListFeatureCollection(sft, features))

      val query = new Query(sftName, ECQL.toFilter("BBOX(geom, 40.0, 40.0, 50.0, 50.0)"),
        Array("geom", "dtg"))
      val reader = ds.getFeatureReader(sftName, query)

      // verify that the IndexIterator is getting used
      val explain = {
        val out = new ExplainString
        ds.explainQuery(query, out)
        out.toString()
      }
      explain must contain(classOf[IndexIterator].getName)

      val read = SelfClosingIterator(reader).toList

      // verify that all the attributes came back
      read must haveSize(6)
      read.sortBy(_.getAttribute("dtg").toString).zipWithIndex.foreach { case (sf, i) =>
        sf.getAttributeCount mustEqual 2
        sf.getAttribute("name") must beNull
        sf.getAttribute("geom") mustEqual WKTUtils.read(s"POINT(45.0 4$i.0)")
        sf.getAttribute("dtg").asInstanceOf[Date].getTime mustEqual baseTime + i * 60000
      }
      success
    }

    "create key plan that uses STII Filter with bbox" in {
      val sftName = "explainLargeBBOXTest1"
      val sft1 = createSchema(sftName)
      val filter = CQL.toFilter("bbox(geom, -100, -45, 100, 45)")
      val query = new Query(sftName, filter, Array("geom"))
      val explain = {
        val o = new ExplainString
        ds.explainQuery(query, o)
        o.toString()
      }
      ds.removeSchema(sftName)
      explain must contain("STII Filter: [ geom bbox POLYGON ((-100 -45, -100 45, 100 45, 100 -45, -100 -45)) ]")
    }

    "create key plan that does not use STII when given the Whole World bbox" in {
      val sftName = "explainLargeBBOXTest2"
      val sft2 = createSchema(sftName)
      val filter = CQL.toFilter("bbox(geom, -180, -90, 180, 90)")
      val query = new Query(sftName, filter, Array("geom"))
      val explain = {
        val o = new ExplainString
        ds.explainQuery(query, o)
        o.toString()
      }
      ds.removeSchema(sftName)
      explain.split("\n").filter(_.startsWith("Filter:")).toSeq mustEqual Seq("Filter: primary filter: INCLUDE, secondary filter: None")
    }

    "create key plan that does not use STII when given something larger than the Whole World bbox" in {
      val sftName = "explainLargeBBOXTest3"
      val sft3 = createSchema(sftName)
      val filter = CQL.toFilter("bbox(geom, -190, -100, 190, 100)")
      val query = new Query(sftName, filter, Array("geom"))
      val explain = {
        val o = new ExplainString
        ds.explainQuery(query, o)
        o.toString()
      }
      ds.removeSchema(sftName)
      explain.split("\n").filter(_.startsWith("Filter:")).toSeq mustEqual Seq("Filter: primary filter: INCLUDE, secondary filter: None")
    }

    "create key plan that does not use STII when given an or'd geometry query with redundant bbox" in {
      // Todo: https://geomesa.atlassian.net/browse/GEOMESA-785
      val sftName = "explainLargeBBOXTest4"
      val sft3 = createSchema(sftName)
      val filter = CQL.toFilter("bbox(geom, -180, -90, 180, 90) OR bbox(geom, -10, -10, 10, 10)")
      val query = new Query(sftName, filter, Array("geom"))
      val explain = {
        val o = new ExplainString
        ds.explainQuery(query, o)
        o.toString()
      }
      ds.removeSchema(sftName)
      explain.split("\n").filter(_.startsWith("Filter:")) mustEqual Seq("Filter: primary filter: INCLUDE, secondary filter: None")
    }.pendingUntilFixed("Fixed query planner to deal with OR'd redundant geom with whole world")

    "create key plan that does not use STII when given two bboxes that when unioned are the whole world" in {
      // Todo: https://geomesa.atlassian.net/browse/GEOMESA-785
      val sftName = "explainWhatIsLogicallyTheWholeWorldTest1"
      val sft4 = createSchema(sftName)
      val filter = CQL.toFilter("bbox(geom, -180, -90, 0, 90) OR bbox(geom, 0, -90, 180, 90)")
      val query = new Query(sftName, filter, Array("geom"))
      val explain = {
        val o = new ExplainString
        ds.explainQuery(query, o)
        o.toString()
      }
      ds.removeSchema(sftName)
      explain must not contain("STII Filter: [ geom bbox ")
      explain must contain("No STII Filter")
      explain must contain("Filter: AcceptEverythingFilter")
    }.pendingUntilFixed("Fixed query planner to deal with OR'd whole world geometry")

    "create key plan correctly with a large bbox and a date range" in {
      val sftName1 = "keyPlanTest1"
      val sftName2 = "keyPlanTest2"

      val sft1 = createSchema(sftName1)
      val sft2 = createSchema(sftName2)

      addDefaultPoint(sft1, fid = "fid-sft1")
      addDefaultPoint(sft2, fid = "fid-sft2")

      val filter =
        CQL.toFilter("bbox(geom,-180,-90,180,90) AND dtg BETWEEN '1969-12-31T00:00:00.000Z' AND '1970-01-02T00:00:00.000Z'")
      val query = new Query(sftName1, filter, Array("geom", "dtg"))

      // Let's read out what we wrote.
      val features = SelfClosingIterator(ds.getFeatureSource(sftName1).getFeatures(query).features).toList
      features.size mustEqual 1
      features.head.getID mustEqual "fid-sft1"

      val explain = {
        val o = new ExplainString
        ds.explainQuery(query, o)
        o.toString()
      }
      explain must not contain "GeoHashKeyPlanner: KeyInvalid"
    }

    "transform index value data correctly" in {
      val sftName = "indexValueTransform"
      val sft = createSchema(sftName, "trackId:String:index-value=true,label:String:index-value=true," +
          "extraValue:String,score:Double:index-value=true,dtg:Date,geom:Point:srid=4326")

      (0 until 5).foreach { i =>
        val attrs = List(s"trk$i", s"label$i", "extra", new java.lang.Double(i),
          df.parse(s"2014-01-01 0$i:00:00"), WKTUtils.read(s"POINT(5$i 50)"))
        addDefaultPoint(sft, fid = s"f$i", attributes = attrs)
      }

      "with out of order attributes" >> {
        val query = new Query(sftName, ECQL.toFilter("bbox(geom,49,49,60,60)"), Array("geom", "dtg", "label"))
        val features =
          SelfClosingIterator(ds.getFeatureSource(sftName).getFeatures(query).features).toList.sortBy(_.getID)
        features must haveSize(5)
        (0 until 5).foreach { i =>
          features(i).getID mustEqual(s"f$i")
          features(i).getAttributeCount mustEqual 3
          features(i).getAttribute("label") mustEqual s"label$i"
          features(i).getAttribute("dtg") mustEqual df.parse(s"2014-01-01 0$i:00:00")
          features(i).getAttribute("geom") mustEqual WKTUtils.read(s"POINT(5$i 50)")
        }
        success
      }

      "with only date and geom" >> {
        val query = new Query(sftName, ECQL.toFilter("bbox(geom,49,49,60,60)"), Array("geom", "dtg"))
        val features =
          SelfClosingIterator(ds.getFeatureSource(sftName).getFeatures(query).features).toList.sortBy(_.getID)
        features must haveSize(5)
        (0 until 5).foreach { i =>
          features(i).getID mustEqual(s"f$i")
          features(i).getAttributeCount mustEqual 2
          features(i).getAttribute("dtg") mustEqual df.parse(s"2014-01-01 0$i:00:00")
          features(i).getAttribute("geom") mustEqual WKTUtils.read(s"POINT(5$i 50)")
        }
        success
      }

      "with all attributes" >> {
        val query = new Query(sftName, ECQL.toFilter("bbox(geom,49,49,60,60)"),
          Array("geom", "dtg", "label", "score", "trackId"))
        val features =
          SelfClosingIterator(ds.getFeatureSource(sftName).getFeatures(query).features).toList.sortBy(_.getID)
        features must haveSize(5)
        (0 until 5).foreach { i =>
          features(i).getID mustEqual(s"f$i")
          features(i).getAttributeCount mustEqual 5
          features(i).getAttribute("label") mustEqual s"label$i"
          features(i).getAttribute("trackId") mustEqual s"trk$i"
          features(i).getAttribute("score") mustEqual i.toDouble
          features(i).getAttribute("dtg") mustEqual df.parse(s"2014-01-01 0$i:00:00")
          features(i).getAttribute("geom") mustEqual WKTUtils.read(s"POINT(5$i 50)")
        }
        success
      }
    }

    "delete all associated tables" >> {
      val catalog = "AccumuloDataStoreDeleteTest"
      val connector = new MockInstance("mycloud").getConnector("user", new PasswordToken("password"))
      val ds = DataStoreFinder.getDataStore(Map(
        "connector" -> connector,
        // note the table needs to be different to prevent testing errors
        "tableName" -> catalog)).asInstanceOf[AccumuloDataStore]
      val sft = SimpleFeatureTypes.createType(catalog, "name:String:index=true,dtg:Date,*geom:Point:srid=4326")
      ds.createSchema(sft)
      val tables = GeoMesaTable.getTableNames(sft, ds) ++ Seq(catalog)
      tables must haveSize(5)
      connector.tableOperations().list().toSeq must containAllOf(tables)
      ds.delete()
      connector.tableOperations().list().toSeq must not(containAnyOf(tables))
    }
  }
}<|MERGE_RESOLUTION|>--- conflicted
+++ resolved
@@ -770,13 +770,8 @@
       // accumulo supports only alphanum + underscore aka ^\\w+$
       // this should end up hex encoded
       val sftName = "nihao你好"
-<<<<<<< HEAD
-      val sft = SimpleFeatureTypes.createType(sftName, s"name:String,dtg:Date,*geom:Point:srid=4326")
+      val sft = SimpleFeatureTypes.createType(sftName, s"name:String:index=true,dtg:Date,*geom:Point:srid=4326")
       sft.setTableSharing(false)
-=======
-      val sft = SimpleFeatureTypes.createType(sftName, s"name:String:index=true,dtg:Date,*geom:Point:srid=4326")
-      org.locationtech.geomesa.accumulo.index.setTableSharing(sft, false)
->>>>>>> a984f906
       ds.createSchema(sft)
 
       // encode groups of 2 hex chars since we are doing multibyte chars
@@ -879,13 +874,8 @@
       }
 
       def createFeature(sftName: String, ds: AccumuloDataStore, sharedTables: Boolean = true) = {
-<<<<<<< HEAD
-        val sft = SimpleFeatureTypes.createType(sftName, defaultSchema)
+        val sft = SimpleFeatureTypes.createType(sftName, "name:String:index=true,geom:Point:srid=4326,dtg:Date")
         sft.setTableSharing(sharedTables)
-=======
-        val sft = SimpleFeatureTypes.createType(sftName, "name:String:index=true,geom:Point:srid=4326,dtg:Date")
-        org.locationtech.geomesa.accumulo.index.setTableSharing(sft, sharedTables)
->>>>>>> a984f906
         ds.createSchema(sft)
         addDefaultPoint(sft, dataStore = ds)
       }
