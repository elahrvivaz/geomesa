/***********************************************************************
* Copyright (c) 2013-2015 Commonwealth Computer Research, Inc.
* All rights reserved. This program and the accompanying materials
* are made available under the terms of the Apache License, Version 2.0 which
* accompanies this distribution and is available at
* http://www.opensource.org/licenses/apache2.0.php.
*************************************************************************/
package org.locationtech.geomesa.accumulo.iterators

import java.util

import com.google.common.primitives.{Bytes, Longs}
import org.apache.accumulo.core.data.{ByteSequence, Key, Range, Value}
import org.apache.accumulo.core.iterators.{IteratorEnvironment, SortedKeyValueIterator}
import org.apache.hadoop.io.Text
import org.junit.runner.RunWith
import org.locationtech.geomesa.curve.Z3SFC
import org.specs2.mutable.Specification
import org.specs2.runner.JUnitRunner

import scala.collection.JavaConversions._

@RunWith(classOf[JUnitRunner])
class Z3IteratorTest extends Specification {

  "Z3Iterator" should {
    sequential

    val (lx, ly, lt) = (-78.0, 38, 300)
    val (ux, uy, ut) = (-75.0, 40, 800)

<<<<<<< HEAD
    val zmin = Z3SFC.index(lx, ly, lt)
    val zmax = Z3SFC.index(ux, uy, ut)
=======
    val Z3Curve = new Z3SFC
    val (xmin, ymin, tmin) = Z3Curve.index(lx, ly, lt).decode
    val (xmax, ymax, tmax) = Z3Curve.index(ux, uy, ut).decode
>>>>>>> 6c9c3bff

    val srcIter = new SortedKeyValueIterator[Key, Value] {
      var key: Key = null
      var staged: Key = null
      override def deepCopy(iteratorEnvironment: IteratorEnvironment): SortedKeyValueIterator[Key, Value] = this
      override def next(): Unit = {
        staged = key
        key = null
      }
      override def getTopValue: Value = null
      override def getTopKey: Key = staged
      override def init(sortedKeyValueIterator: SortedKeyValueIterator[Key, Value],
                        map: util.Map[String, String],
                        iteratorEnvironment: IteratorEnvironment): Unit = {}
      override def seek(range: Range, collection: util.Collection[ByteSequence], b: Boolean): Unit = {
        key = null
        staged = null
      }
      override def hasTop: Boolean = staged != null
    }

    val iter = new Z3Iterator
<<<<<<< HEAD
    iter.init(srcIter, Map(Z3Iterator.zKey -> Z3Iterator.mapToString(zMap), Z3Iterator.pointsKey -> "true"), null)
=======
    iter.init(srcIter, Map(Z3Iterator.zKey -> s"$xmin:$xmax:$ymin:$ymax:$tmin:$tmax:0:0"), null)
>>>>>>> 6c9c3bff

    "keep in bounds values" >> {
      val test1 = Z3SFC.index(-76.0, 38.5, 500)
      val prefix = Array[Byte](0, 0)
      val row = Bytes.concat(prefix, Longs.toByteArray(test1.z))
      srcIter.key = new Key(new Text(row))
      iter.next()
      iter.hasTop must beTrue
    }

    "drop out of bounds values" >> {
      val test2 = Z3SFC.index(-70.0, 38.5, 500)
      val prefix = Array[Byte](0, 0)
      val row = Bytes.concat(prefix, Longs.toByteArray(test2.z))
      srcIter.key = new Key(new Text(row))
      iter.next()
      iter.hasTop must beFalse
    }
  }
}<|MERGE_RESOLUTION|>--- conflicted
+++ resolved
@@ -29,14 +29,8 @@
     val (lx, ly, lt) = (-78.0, 38, 300)
     val (ux, uy, ut) = (-75.0, 40, 800)
 
-<<<<<<< HEAD
-    val zmin = Z3SFC.index(lx, ly, lt)
-    val zmax = Z3SFC.index(ux, uy, ut)
-=======
-    val Z3Curve = new Z3SFC
-    val (xmin, ymin, tmin) = Z3Curve.index(lx, ly, lt).decode
-    val (xmax, ymax, tmax) = Z3Curve.index(ux, uy, ut).decode
->>>>>>> 6c9c3bff
+    val (xmin, ymin, tmin) = Z3SFC.index(lx, ly, lt).decode
+    val (xmax, ymax, tmax) = Z3SFC.index(ux, uy, ut).decode
 
     val srcIter = new SortedKeyValueIterator[Key, Value] {
       var key: Key = null
@@ -59,11 +53,7 @@
     }
 
     val iter = new Z3Iterator
-<<<<<<< HEAD
-    iter.init(srcIter, Map(Z3Iterator.zKey -> Z3Iterator.mapToString(zMap), Z3Iterator.pointsKey -> "true"), null)
-=======
-    iter.init(srcIter, Map(Z3Iterator.zKey -> s"$xmin:$xmax:$ymin:$ymax:$tmin:$tmax:0:0"), null)
->>>>>>> 6c9c3bff
+    iter.init(srcIter, Map(, Z3Iterator.pointsKey -> "true", Z3Iterator.zKey -> s"$xmin:$xmax:$ymin:$ymax:$tmin:$tmax:0:0"), null)
 
     "keep in bounds values" >> {
       val test1 = Z3SFC.index(-76.0, 38.5, 500)
