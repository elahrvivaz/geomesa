--- conflicted
+++ resolved
@@ -64,15 +64,9 @@
 
     queries.foreach { case (q, results) =>
       val filter = ECQL.toFilter(q)
-<<<<<<< HEAD
-      doQuery(fs, new Query(sftName, filter)) must containTheSameElementsAs(results)
+      doQuery(fs, new Query(sft.getTypeName, filter)) must containTheSameElementsAs(results)
       transforms.foreach { t =>
-        doQuery(fs, new Query(sftName, filter, t)) must containTheSameElementsAs(results)
-=======
-      doQuery(fs, new Query(sft.getTypeName, filter)) mustEqual results
-      transforms.foreach { t =>
-        doQuery(fs, new Query(sft.getTypeName, filter, t)) mustEqual results
->>>>>>> 98a8f6b9
+        doQuery(fs, new Query(sft.getTypeName, filter, t)) must containTheSameElementsAs(results)
       }
     }
   }
