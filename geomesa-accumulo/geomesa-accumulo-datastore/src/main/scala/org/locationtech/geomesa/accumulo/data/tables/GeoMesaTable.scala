--- conflicted
+++ resolved
@@ -62,20 +62,13 @@
 
 object GeoMesaTable {
 
-<<<<<<< HEAD
-  def getTables(sft: SimpleFeatureType): Seq[GeoMesaTable] =
-    Seq(RecordTable, SpatioTemporalTable, AttributeTableV5, AttributeTable, Z2Table, Z3Table).filter(_.supports(sft))
-=======
+  val allTables: Seq[GeoMesaTable] =
+    Seq(RecordTable, SpatioTemporalTable, AttributeTableV5, AttributeTable, Z2Table, Z3Table)
+
   def getTables(sft: SimpleFeatureType): Seq[GeoMesaTable] = {
-    val enabled = {
-      val s = sft.getEnabledTables.toString
-      if (s.nonEmpty) AvailableTables.toTables(s.split(",").toList) else AvailableTables.AllTables
-    }
-    Seq(RecordTable, SpatioTemporalTable, AttributeTableV5, AttributeTable, Z3Table)
-      .filter(_.supports(sft))
-      .filter(enabled.contains)
+    val enabled = sft.getEnabledTables.map(_.split(",").toSeq).getOrElse(AvailableTables.AllTables)
+    allTables.filter { t => enabled.contains(t.suffix) && t.supports(sft) }
   }
->>>>>>> 82b04547
 
   def getTableNames(sft: SimpleFeatureType, acc: AccumuloConnectorCreator): Seq[String] =
     getTables(sft).map(acc.getTableName(sft.getTypeName, _))
