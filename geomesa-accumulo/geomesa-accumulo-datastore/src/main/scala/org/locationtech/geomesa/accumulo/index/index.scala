/***********************************************************************
* Copyright (c) 2013-2016 Commonwealth Computer Research, Inc.
* All rights reserved. This program and the accompanying materials
* are made available under the terms of the Apache License, Version 2.0
* which accompanies this distribution and is available at
* http://www.opensource.org/licenses/apache2.0.php.
*************************************************************************/

package org.locationtech.geomesa.accumulo

import com.typesafe.scalalogging.Logger
import com.vividsolutions.jts.geom.Envelope
import org.apache.accumulo.core.data.{Key, Range => AccRange, Value}
import org.geotools.factory.Hints
import org.geotools.factory.Hints.{ClassKey, IntegerKey}
import org.geotools.geometry.jts.ReferencedEnvelope
import org.joda.time.{DateTime, DateTimeZone}
import org.locationtech.geomesa.accumulo.data._
import org.locationtech.geomesa.accumulo.index.Strategy.StrategyType._
import org.opengis.feature.simple.SimpleFeatureType
import org.slf4j.LoggerFactory

import scala.languageFeature.implicitConversions

/**
 * These are package-wide constants.
 */
package object index {
  // constrain these dates to the range GeoMesa can index (four-digit years)
  val MIN_DATE = new DateTime(0, 1, 1, 0, 0, 0, DateTimeZone.forID("UTC"))
  val MAX_DATE = new DateTime(9999, 12, 31, 23, 59, 59, DateTimeZone.forID("UTC"))

  type KeyValuePair = (Key, Value)

  object QueryHints {
    val RETURN_SFT_KEY       = new ClassKey(classOf[SimpleFeatureType])
    val QUERY_STRATEGY_KEY   = new ClassKey(classOf[StrategyType])

    val DENSITY_BBOX_KEY     = new ClassKey(classOf[ReferencedEnvelope])
    val DENSITY_WEIGHT       = new ClassKey(classOf[java.lang.String])
    val WIDTH_KEY            = new IntegerKey(256)
    val HEIGHT_KEY           = new IntegerKey(256)

    val STATS_KEY            = new ClassKey(classOf[java.lang.String])
    val RETURN_ENCODED_KEY   = new ClassKey(classOf[java.lang.Boolean])
    val MAP_AGGREGATION_KEY  = new ClassKey(classOf[java.lang.String])

    val EXACT_COUNT          = new ClassKey(classOf[java.lang.Boolean])

    val BIN_TRACK_KEY        = new ClassKey(classOf[java.lang.String])
    val BIN_GEOM_KEY         = new ClassKey(classOf[java.lang.String])
    val BIN_DTG_KEY          = new ClassKey(classOf[java.lang.String])
    val BIN_LABEL_KEY        = new ClassKey(classOf[java.lang.String])
    val BIN_SORT_KEY         = new ClassKey(classOf[java.lang.Boolean])
    val BIN_BATCH_SIZE_KEY   = new ClassKey(classOf[java.lang.Integer])

    val CONFIGURED_KEY       = new ClassKey(classOf[java.lang.Boolean])

    implicit class RichHints(val hints: Hints) extends AnyRef {
      def getReturnSft: SimpleFeatureType = hints.get(RETURN_SFT_KEY).asInstanceOf[SimpleFeatureType]
      def getRequestedStrategy: Option[StrategyType] =
        Option(hints.get(QUERY_STRATEGY_KEY).asInstanceOf[StrategyType])
      def isBinQuery: Boolean = hints.containsKey(BIN_TRACK_KEY)
      def getBinTrackIdField: String = hints.get(BIN_TRACK_KEY).asInstanceOf[String]
      def getBinGeomField: Option[String] = Option(hints.get(BIN_GEOM_KEY).asInstanceOf[String])
      def getBinDtgField: Option[String] = Option(hints.get(BIN_DTG_KEY).asInstanceOf[String])
      def getBinLabelField: Option[String] = Option(hints.get(BIN_LABEL_KEY).asInstanceOf[String])
      def getBinBatchSize: Int = hints.get(BIN_BATCH_SIZE_KEY).asInstanceOf[Int]
      def isBinSorting: Boolean = hints.get(BIN_SORT_KEY).asInstanceOf[Boolean]
      def isDensityQuery: Boolean = hints.containsKey(DENSITY_BBOX_KEY)
      def getDensityEnvelope: Option[Envelope] = Option(hints.get(DENSITY_BBOX_KEY).asInstanceOf[Envelope])
      def getDensityBounds: Option[(Int, Int)] =
        for { w <- Option(hints.get(WIDTH_KEY).asInstanceOf[Int])
              h <- Option(hints.get(HEIGHT_KEY).asInstanceOf[Int]) } yield (w, h)
      def getDensityWeight: Option[String] = Option(hints.get(DENSITY_WEIGHT).asInstanceOf[String])
      def isStatsIteratorQuery: Boolean = hints.containsKey(STATS_KEY)
      def getStatsIteratorQuery: String = hints.get(STATS_KEY).asInstanceOf[String]
      def isMapAggregatingQuery: Boolean = hints.containsKey(MAP_AGGREGATION_KEY)
      def getMapAggregatingAttribute: String = hints.get(MAP_AGGREGATION_KEY).asInstanceOf[String]
      def getTransformDefinition: Option[String] = Option(hints.get(TRANSFORMS).asInstanceOf[String])
      def getTransformSchema: Option[SimpleFeatureType] =
        Option(hints.get(TRANSFORM_SCHEMA).asInstanceOf[SimpleFeatureType])
      def getTransform: Option[(String, SimpleFeatureType)] =
        hints.getTransformDefinition.flatMap(d => hints.getTransformSchema.map((d, _)))
<<<<<<< HEAD
      def isExactCount: Option[Boolean] = Option(hints.get(EXACT_COUNT).asInstanceOf[Boolean])
      def isConfigured: Boolean = Option(hints.get(CONFIGURED_KEY).asInstanceOf[Boolean]).getOrElse(false)
      def setConfigured(configured: Boolean): Unit = hints.put(CONFIGURED_KEY, configured)
=======
>>>>>>> b9afce00
    }
  }

  trait ExplainerOutputType {
    private var indent = ""
    def apply(s: => String): ExplainerOutputType = { output(s"$indent$s"); this }
    def apply(s: => String, c: => Seq[String]): ExplainerOutputType = {
      output(s"$indent$s")
      val ci = c // don't evaluate strings twice
      if (ci.nonEmpty) { pushLevel(); ci.foreach(s => output(s"$indent$s")); popLevel() } else this
    }
    def pushLevel(): ExplainerOutputType = { indent += "  "; this }
    def pushLevel(s: => String): ExplainerOutputType = { apply(s); pushLevel(); this }
    def popLevel(): ExplainerOutputType = { indent = indent.substring(2); this }
    def popLevel(s: => String): ExplainerOutputType = { popLevel(); apply(s); this }
    protected def output(s: => String)
  }

  object ExplainerOutputType {
    def toString(r: AccRange) = {
      val first = if (r.isStartKeyInclusive) "[" else "("
      val last =  if (r.isEndKeyInclusive) "]" else ")"
      val start = Option(r.getStartKey).map(_.toStringNoTime).getOrElse("-inf")
      val end = Option(r.getEndKey).map(_.toStringNoTime).getOrElse("+inf")
      first + start + ", " + end + last
    }
  }

  class ExplainPrintln extends ExplainerOutputType {
    override def output(s: => String): Unit = println(s)
  }

  object ExplainNull extends ExplainerOutputType {
    override def apply(s: => String): ExplainerOutputType = this
    override def pushLevel(): ExplainerOutputType = this
    override def pushLevel(s: => String): ExplainerOutputType = this
    override def popLevel(): ExplainerOutputType = this
    override def popLevel(s: => String): ExplainerOutputType = this
    override def output(s: => String): Unit = {}
  }

  class ExplainString extends ExplainerOutputType {
    private val string: StringBuilder = new StringBuilder()
    override def output(s: => String): Unit = string.append(s).append("\n")
    override def toString = string.toString()
  }

  class ExplainLogging extends ExplainerOutputType {
    override def output(s: => String): Unit = ExplainLogging.logger.trace(s)
  }

  object ExplainLogging {
    private val logger = Logger(LoggerFactory.getLogger(classOf[QueryPlanner]))
  }
}
<|MERGE_RESOLUTION|>--- conflicted
+++ resolved
@@ -82,12 +82,7 @@
         Option(hints.get(TRANSFORM_SCHEMA).asInstanceOf[SimpleFeatureType])
       def getTransform: Option[(String, SimpleFeatureType)] =
         hints.getTransformDefinition.flatMap(d => hints.getTransformSchema.map((d, _)))
-<<<<<<< HEAD
       def isExactCount: Option[Boolean] = Option(hints.get(EXACT_COUNT).asInstanceOf[Boolean])
-      def isConfigured: Boolean = Option(hints.get(CONFIGURED_KEY).asInstanceOf[Boolean]).getOrElse(false)
-      def setConfigured(configured: Boolean): Unit = hints.put(CONFIGURED_KEY, configured)
-=======
->>>>>>> b9afce00
     }
   }
 
