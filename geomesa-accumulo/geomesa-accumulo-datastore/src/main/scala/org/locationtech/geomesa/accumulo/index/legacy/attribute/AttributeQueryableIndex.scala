--- conflicted
+++ resolved
@@ -136,13 +136,8 @@
       }
     } else if (hints.isArrowQuery) {
       val dictionaryFields = hints.getArrowDictionaryFields
-<<<<<<< HEAD
       val providedDictionaries = hints.getArrowDictionaryEncodedValues(sft)
-      def arrowPlan(indexSft: SimpleFeatureType): BatchScanPlan = {
-=======
-      val providedDictionaries = hints.getArrowDictionaryEncodedValues
       def arrowPlan(indexSft: SimpleFeatureType, ecql: Option[Filter]): BatchScanPlan = {
->>>>>>> 040031d4
         if (hints.getArrowSort.isDefined || hints.isArrowComputeDictionaries ||
             dictionaryFields.forall(providedDictionaries.contains)) {
           val dictionaries = ArrowBatchScan.createDictionaries(ds.stats, sft, filter.filter, dictionaryFields,
