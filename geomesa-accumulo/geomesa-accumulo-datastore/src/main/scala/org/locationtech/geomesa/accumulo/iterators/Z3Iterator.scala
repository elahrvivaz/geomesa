/***********************************************************************
* Copyright (c) 2013-2015 Commonwealth Computer Research, Inc.
* All rights reserved. This program and the accompanying materials
* are made available under the terms of the Apache License, Version 2.0 which
* accompanies this distribution and is available at
* http://www.opensource.org/licenses/apache2.0.php.
*************************************************************************/
package org.locationtech.geomesa.accumulo.iterators

import com.google.common.primitives.{Longs, Shorts}
import org.apache.accumulo.core.client.IteratorSetting
import org.apache.accumulo.core.data.{ByteSequence, Key, Range => AccRange, Value}
import org.apache.accumulo.core.iterators.{IteratorEnvironment, SortedKeyValueIterator}
import org.apache.hadoop.io.Text
import org.locationtech.geomesa.accumulo.data.tables.Z3Table
import org.locationtech.geomesa.curve.Z3

class Z3Iterator extends SortedKeyValueIterator[Key, Value] {

<<<<<<< HEAD
  import org.locationtech.geomesa.accumulo.iterators.Z3Iterator.{pointsKey, zKey, stringToMap}
=======
  import org.locationtech.geomesa.accumulo.iterators.Z3Iterator.zKey
>>>>>>> 6c9c3bff

  var source: SortedKeyValueIterator[Key, Value] = null
  var zNums: Array[Int] = null

<<<<<<< HEAD
  var zMap: String = null
  var zsByWeek: Array[(Int, Int, Int, Int, Int, Int)] = null
  var weekOffset: Short = -1
  var isPoints: Boolean = false
  var inBounds: (Key) => Boolean = null
=======
  var xmin: Int = -1
  var xmax: Int = -1
  var ymin: Int = -1
  var ymax: Int = -1
  var tmin: Int = -1
  var tmax: Int = -1
  var wmin: Short = -1
  var wmax: Short = -1

  var tLo: Int = -1
  var tHi: Int = -1
>>>>>>> 6c9c3bff

  var topKey: Key = null
  var topValue: Value = null
  val row = new Text()

  override def next(): Unit = {
    source.next()
    findTop()
  }

  def findTop(): Unit = {
    topKey = null
    topValue = null
    while (source.hasTop && !inBounds(source.getTopKey)) { source.next() }
    if (source.hasTop) {
      topKey = source.getTopKey
      topValue = source.getTopValue
    }
  }

  private def inBoundsPoints(k: Key): Boolean = {
    k.getRow(row)
    val bytes = row.getBytes
    val week = Shorts.fromBytes(bytes(0), bytes(1))
    val keyZ = Longs.fromBytes(bytes(2), bytes(3), bytes(4), bytes(5), bytes(6), bytes(7), bytes(8), bytes(9))
    val (x, y, t) = Z3(keyZ).decode
    x >= xmin && x <= xmax && y >= ymin && y <= ymax && {
      if (week == wmin) {
        t >= tmin && t <= tHi
      } else if (week == wmax) {
        t >= tLo && t <= tmax
      } else {
        true
      }
    }
  }

  private def inBoundsNonPoints(k: Key): Boolean = {
    k.getRow(row)
    val bytes = row.getBytes
    val week = Shorts.fromBytes(bytes(0), bytes(1))
    // non-points only use 3 bytes of the z curve
    val zBytes = Array.fill[Byte](8)(0)
    System.arraycopy(bytes, 2, zBytes, 0, Z3Table.GEOM_Z_NUM_BYTES)
    val keyZ = Longs.fromByteArray(zBytes)
    val (x, y, t) = Z3(keyZ).decode
    val (xmin, ymin, tmin, xmax, ymax, tmax) = zsByWeek(week - weekOffset)
    x >= xmin && x <= xmax && y >= ymin && y <= ymax && t >= tmin && t <= tmax
  }

  override def getTopValue: Value = topValue
  override def getTopKey: Key = topKey
  override def hasTop: Boolean = topKey != null

  override def init(source: SortedKeyValueIterator[Key, Value],
                    options: java.util.Map[String, String],
                    env: IteratorEnvironment): Unit = {
    IteratorClassLoader.initClassLoader(getClass)

    this.source = source.deepCopy(env)
<<<<<<< HEAD
    isPoints = options.get(pointsKey).toBoolean
    zMap = options.get(zKey)
    val zs = if (isPoints) {
      stringToMap(zMap).toList.sortBy(_._1)
    } else {
      stringToMap(zMap).toList.sortBy(_._1).map { case(w, (ll, ur)) => (w, (ll & Z3Table.GEOM_Z_MASK, ur & Z3Table.GEOM_Z_MASK)) }
    }
    weekOffset = zs.head._1
    // NB: we assume weeks are continuous
    zsByWeek = zs.map(_._2).toArray.map { case (ll, ur) =>
      val (x0, y0, t0) = Z3(ll).decode
      val (x1, y1, t1) = Z3(ur).decode
      (x0, y0, t0, x1, y1, t1)
    }
    inBounds = if (isPoints) inBoundsPoints else inBoundsNonPoints
=======
    zNums = options.get(zKey).split(":").map(_.toInt)
    xmin = zNums(0)
    xmax = zNums(1)
    ymin = zNums(2)
    ymax = zNums(3)
    tmin = zNums(4)
    tmax = zNums(5)
    wmin = zNums(6).toShort
    wmax = zNums(7).toShort
    tLo = if (wmin == wmax) tmin else zNums(8)
    tHi = if (wmin == wmax) tmax else zNums(9)
>>>>>>> 6c9c3bff
  }

  override def seek(range: AccRange, columnFamilies: java.util.Collection[ByteSequence], inclusive: Boolean): Unit = {
    source.seek(range, columnFamilies, inclusive)
    findTop()
  }

  override def deepCopy(env: IteratorEnvironment): SortedKeyValueIterator[Key, Value] = {
    import scala.collection.JavaConversions._
    val iter = new Z3Iterator
<<<<<<< HEAD
    iter.init(source, Map(zKey -> zMap, pointsKey -> isPoints.toString), env)
=======
    iter.init(source, Map(zKey -> zNums.mkString(":")), env)
>>>>>>> 6c9c3bff
    iter
  }
}

object Z3Iterator {

  val zKey = "z"
  val pointsKey = "g"

<<<<<<< HEAD
  def configure(zRangesByWeek: Map[Short, (Long, Long)], isPoints: Boolean, priority: Int) = {
    val is = new IteratorSetting(priority, "z3", classOf[Z3Iterator])
    is.addOption(zKey, mapToString(zRangesByWeek))
    is.addOption(pointsKey, isPoints.toString)
=======
  def configure(xmin: Int,
                xmax: Int,
                ymin: Int,
                ymax: Int,
                tmin: Int,
                tmax: Int,
                wmin: Short,
                wmax: Short,
                tLo: Int,
                tHi: Int,
                priority: Int) = {
    val is = new IteratorSetting(priority, "z3", classOf[Z3Iterator])
    is.addOption(zKey, s"$xmin:$xmax:$ymin:$ymax:$tmin:$tmax:$wmin:$wmax:$tLo:$tHi")
>>>>>>> 6c9c3bff
    is
  }
}<|MERGE_RESOLUTION|>--- conflicted
+++ resolved
@@ -17,22 +17,11 @@
 
 class Z3Iterator extends SortedKeyValueIterator[Key, Value] {
 
-<<<<<<< HEAD
-  import org.locationtech.geomesa.accumulo.iterators.Z3Iterator.{pointsKey, zKey, stringToMap}
-=======
-  import org.locationtech.geomesa.accumulo.iterators.Z3Iterator.zKey
->>>>>>> 6c9c3bff
+  import org.locationtech.geomesa.accumulo.iterators.Z3Iterator.{pointsKey, zKey}
 
   var source: SortedKeyValueIterator[Key, Value] = null
   var zNums: Array[Int] = null
 
-<<<<<<< HEAD
-  var zMap: String = null
-  var zsByWeek: Array[(Int, Int, Int, Int, Int, Int)] = null
-  var weekOffset: Short = -1
-  var isPoints: Boolean = false
-  var inBounds: (Key) => Boolean = null
-=======
   var xmin: Int = -1
   var xmax: Int = -1
   var ymin: Int = -1
@@ -44,7 +33,9 @@
 
   var tLo: Int = -1
   var tHi: Int = -1
->>>>>>> 6c9c3bff
+
+  var isPoints: Boolean = false
+  var inBounds: (Key) => Boolean = null
 
   var topKey: Key = null
   var topValue: Value = null
@@ -83,6 +74,7 @@
   }
 
   private def inBoundsNonPoints(k: Key): Boolean = {
+    // TODO
     k.getRow(row)
     val bytes = row.getBytes
     val week = Shorts.fromBytes(bytes(0), bytes(1))
@@ -105,23 +97,9 @@
     IteratorClassLoader.initClassLoader(getClass)
 
     this.source = source.deepCopy(env)
-<<<<<<< HEAD
+
     isPoints = options.get(pointsKey).toBoolean
-    zMap = options.get(zKey)
-    val zs = if (isPoints) {
-      stringToMap(zMap).toList.sortBy(_._1)
-    } else {
-      stringToMap(zMap).toList.sortBy(_._1).map { case(w, (ll, ur)) => (w, (ll & Z3Table.GEOM_Z_MASK, ur & Z3Table.GEOM_Z_MASK)) }
-    }
-    weekOffset = zs.head._1
-    // NB: we assume weeks are continuous
-    zsByWeek = zs.map(_._2).toArray.map { case (ll, ur) =>
-      val (x0, y0, t0) = Z3(ll).decode
-      val (x1, y1, t1) = Z3(ur).decode
-      (x0, y0, t0, x1, y1, t1)
-    }
-    inBounds = if (isPoints) inBoundsPoints else inBoundsNonPoints
-=======
+
     zNums = options.get(zKey).split(":").map(_.toInt)
     xmin = zNums(0)
     xmax = zNums(1)
@@ -133,7 +111,14 @@
     wmax = zNums(7).toShort
     tLo = if (wmin == wmax) tmin else zNums(8)
     tHi = if (wmin == wmax) tmax else zNums(9)
->>>>>>> 6c9c3bff
+
+    // TODO
+    val zs = if (isPoints) {
+      stringToMap(zMap).toList.sortBy(_._1)
+    } else {
+      stringToMap(zMap).toList.sortBy(_._1).map { case(w, (ll, ur)) => (w, (ll & Z3Table.GEOM_Z_MASK, ur & Z3Table.GEOM_Z_MASK)) }
+    }
+    inBounds = if (isPoints) inBoundsPoints else inBoundsNonPoints
   }
 
   override def seek(range: AccRange, columnFamilies: java.util.Collection[ByteSequence], inclusive: Boolean): Unit = {
@@ -144,11 +129,7 @@
   override def deepCopy(env: IteratorEnvironment): SortedKeyValueIterator[Key, Value] = {
     import scala.collection.JavaConversions._
     val iter = new Z3Iterator
-<<<<<<< HEAD
-    iter.init(source, Map(zKey -> zMap, pointsKey -> isPoints.toString), env)
-=======
-    iter.init(source, Map(zKey -> zNums.mkString(":")), env)
->>>>>>> 6c9c3bff
+    iter.init(source, Map(pointsKey -> isPoints.toString, zKey -> zNums.mkString(":")), env)
     iter
   }
 }
@@ -158,13 +139,8 @@
   val zKey = "z"
   val pointsKey = "g"
 
-<<<<<<< HEAD
-  def configure(zRangesByWeek: Map[Short, (Long, Long)], isPoints: Boolean, priority: Int) = {
-    val is = new IteratorSetting(priority, "z3", classOf[Z3Iterator])
-    is.addOption(zKey, mapToString(zRangesByWeek))
-    is.addOption(pointsKey, isPoints.toString)
-=======
-  def configure(xmin: Int,
+  def configure(isPoints: Boolean,
+                xmin: Int,
                 xmax: Int,
                 ymin: Int,
                 ymax: Int,
@@ -176,8 +152,8 @@
                 tHi: Int,
                 priority: Int) = {
     val is = new IteratorSetting(priority, "z3", classOf[Z3Iterator])
+    is.addOption(pointsKey, isPoints.toString)
     is.addOption(zKey, s"$xmin:$xmax:$ymin:$ymax:$tmin:$tmax:$wmin:$wmax:$tLo:$tHi")
->>>>>>> 6c9c3bff
     is
   }
 }