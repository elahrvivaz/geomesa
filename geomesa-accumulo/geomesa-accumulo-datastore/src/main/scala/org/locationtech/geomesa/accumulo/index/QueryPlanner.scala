/***********************************************************************
* Copyright (c) 2013-2015 Commonwealth Computer Research, Inc.
* All rights reserved. This program and the accompanying materials
* are made available under the terms of the Apache License, Version 2.0 which
* accompanies this distribution and is available at
* http://www.opensource.org/licenses/apache2.0.php.
*************************************************************************/

package org.locationtech.geomesa.accumulo.index

import java.util.Map.Entry
import java.util.{Locale, Map => jMap}

import com.typesafe.scalalogging.slf4j.Logging
import com.vividsolutions.jts.geom.Geometry
import org.apache.accumulo.core.data.{Key, Range => AccRange, Value}
import org.geotools.data.Query
import org.geotools.factory.Hints
import org.geotools.feature.AttributeTypeBuilder
import org.geotools.feature.simple.SimpleFeatureTypeBuilder
import org.geotools.filter.FunctionExpressionImpl
import org.geotools.geometry.jts.ReferencedEnvelope
import org.geotools.process.vector.TransformProcess
import org.geotools.process.vector.TransformProcess.Definition
import org.locationtech.geomesa.accumulo.data._
import org.locationtech.geomesa.accumulo.index.QueryHints._
import org.locationtech.geomesa.accumulo.index.QueryPlanners.FeatureFunction
import org.locationtech.geomesa.accumulo.index.Strategy.StrategyType.StrategyType
import org.locationtech.geomesa.accumulo.iterators._
import org.locationtech.geomesa.accumulo.util.{CloseableIterator, SelfClosingIterator}
import org.locationtech.geomesa.features.SerializationType.SerializationType
import org.locationtech.geomesa.features._
import org.locationtech.geomesa.filter._
import org.locationtech.geomesa.filter.visitor.QueryPlanFilterVisitor
import org.locationtech.geomesa.security.SecurityUtils
import org.locationtech.geomesa.utils.cache.SoftThreadLocal
import org.locationtech.geomesa.utils.geotools.SimpleFeatureTypes
import org.locationtech.geomesa.utils.stats.{MethodProfiling, TimingsImpl}
import org.opengis.feature.GeometryAttribute
import org.opengis.feature.`type`.{AttributeDescriptor, GeometryDescriptor}
import org.opengis.feature.simple.{SimpleFeature, SimpleFeatureType}
import org.opengis.filter.Filter
import org.opengis.filter.expression.PropertyName
import org.opengis.filter.sort.{SortBy, SortOrder}

import scala.collection.JavaConverters._
import scala.reflect.ClassTag
import scala.util.Try

/**
 * Executes a query against geomesa
 */
case class QueryPlanner(sft: SimpleFeatureType,
                        featureEncoding: SerializationType,
                        stSchema: String,
                        acc: AccumuloConnectorCreator,
<<<<<<< HEAD
                        strategyHints: StrategyHints) extends ExplainingLogging with MethodProfiling {
=======
                        hints: StrategyHints) extends MethodProfiling {
>>>>>>> 8ab17445

  import org.locationtech.geomesa.accumulo.index.QueryPlanner._

  val featureEncoder = SimpleFeatureSerializers(sft, featureEncoding)
  val featureDecoder = SimpleFeatureDeserializers(sft, featureEncoding)
  val indexValueEncoder = IndexValueEncoder(sft)

  /**
   * Plan the query, but don't execute it - used for m/r jobs and explain query
   */
  def planQuery(query: Query,
                strategy: Option[StrategyType] = None,
                output: ExplainerOutputType = new ExplainLogging): Seq[QueryPlan] = {
    getQueryPlans(query, strategy, output).toList // toList forces evaluation of entire iterator
  }

  /**
   * Execute a query against geomesa
   */
  def runQuery(query: Query,
               strategy: Option[StrategyType] = None,
               output: ExplainerOutputType = new ExplainLogging): SFIter = {
    val plans = getQueryPlans(query, strategy, output)
    executePlans(query, plans, output)
  }

  /**
   * Execute a sequence of query plans
   */
  private def executePlans(query: Query,
                           queryPlans: Iterator[QueryPlan],
                           output: ExplainerOutputType): SFIter = {
    def scan(qps: Iterator[QueryPlan]): SFIter = SelfClosingIterator(qps).ciFlatMap { qp =>
      val iter = Strategy.execute(qp, acc).map(qp.kvsToFeatures)
      if (qp.hasDuplicates) new DeDuplicatingIterator(iter) else iter
    }

    // noinspection EmptyCheck
    def sort(iter: SFIter): SFIter = if (query.getSortBy != null && query.getSortBy.length > 0) {
      // sort will self-close itself
      new LazySortedIterator(iter, query.getHints.getReturnSft, query.getSortBy)
    } else {
      iter
    }

    def reduce(iter: SFIter): SFIter = if (query.getHints.isTemporalDensityQuery) {
      KryoLazyTemporalDensityIterator.reduceTemporalFeatures(iter, query)
    } else if (query.getHints.isMapAggregatingQuery) {
      KryoLazyMapAggregatingIterator.reduceMapAggregationFeatures(iter, query)
    } else {
      iter
    }

    reduce(sort(scan(queryPlans)))
  }

  /**
   * Set up the query plans and strategies used to execute them.
   * Returns the strategy plans and the number of distinct OR clauses, needed for determining deduplication
   */
  private def getQueryPlans(query: Query,
                            requested: Option[StrategyType],
                            output: ExplainerOutputType): Iterator[QueryPlan] = {

    output(s"Planning '${query.getTypeName}' ${filterToString(query.getFilter)}")

    configureQuery(query, sft) // configure the query - set hints that we'll need later on

<<<<<<< HEAD
    output(s"Modified filter: ${filterToString(query.getFilter)}")
    output(s"Hints: density[${query.getHints.isDensityQuery}] bin[${query.getHints.isBinQuery}] " +
        s"temporal-density[${query.getHints.isTemporalDensityQuery}] map-aggregate[${query.getHints.isMapAggregatingQuery}]")
    output(s"Sort: ${Option(query.getSortBy).filter(_.nonEmpty).map(_.mkString(", ")).getOrElse("none")}")
=======
    output.pushLevel(s"Planning '${query.getTypeName}' ${filterToString(query.getFilter)}")
    output(s"Hints: density ${query.getHints.isDensityQuery}, bin ${query.getHints.isBinQuery}")
>>>>>>> 8ab17445
    output(s"Transforms: ${query.getHints.getTransformDefinition.getOrElse("None")}")
    output(s"Sort: ${Option(query.getSortBy).filter(_.nonEmpty).map(_.mkString(", ")).getOrElse("none")}")

    output.pushLevel("Strategy selection:")
    val requestedStrategy = requested.orElse(query.getHints.getRequestedStrategy)
<<<<<<< HEAD
    val strategies = QueryStrategyDecider.chooseStrategies(sft, query, strategyHints, requestedStrategy, output)
    output(s"Total Strategies: ${strategies.length}")
    val indent = "\t"
=======
    val strategies = QueryStrategyDecider.chooseStrategies(sft, query, hints, requestedStrategy, output)
    output.popLevel()
    var strategyCount = 1
>>>>>>> 8ab17445
    strategies.iterator.map { strategy =>
      output.pushLevel(s"Strategy $strategyCount of ${strategies.length}: ${strategy.getClass.getSimpleName}")
      strategyCount += 1
      output(s"Strategy filter: ${strategy.filter}")
      implicit val timings = new TimingsImpl
      val plan = profile(strategy.getQueryPlan(this, query.getHints, output), "plan")
      outputPlan(plan, output.popLevel())
      output(s"Query planning took ${timings.time("plan")}ms")
      plan
    }
  }

  // output the query plan for explain logging
  private def outputPlan(plan: QueryPlan, output: ExplainerOutputType, planPrefix: String = ""): Unit = {
    output.pushLevel(s"${planPrefix}Plan: ${plan.getClass.getName}")
    output(s"Table: ${plan.table}")
    output(s"Deduplicate: ${plan.hasDuplicates}")
    output(s"Column Families${if (plan.columnFamilies.isEmpty) ": all"
      else s" (${plan.columnFamilies.size}): ${plan.columnFamilies.take(20)}"} ")
    output(s"Ranges (${plan.ranges.size}): ${plan.ranges.take(5).map(rangeToString).mkString(", ")}")
    output(s"Iterators (${plan.iterators.size}):", plan.iterators.map(_.toString))
    plan.join.foreach { j => outputPlan(j._2, output, "Join ") }
    output.popLevel()
  }

  // converts a range to a printable string - only includes the row
  private def rangeToString(r: AccRange): String = {
    val a = if (r.isStartKeyInclusive) "[" else "("
    val z = if (r.isEndKeyInclusive) "]" else ")"
    val start = if (r.isInfiniteStartKey) "-inf" else keyToString(r.getStartKey)
    val stop = if (r.isInfiniteStopKey) "+inf" else keyToString(r.getEndKey)
    s"$a$start::$stop$z"
  }

  // converts a key to a printable string - only includes the row
  private def keyToString(k: Key): String =
    Key.toPrintableString(k.getRow.getBytes, 0, k.getRow.getLength, k.getRow.getLength)

  // This function decodes/transforms that Iterator of Accumulo Key-Values into an Iterator of SimpleFeatures
  def defaultKVsToFeatures(hints: Hints): FeatureFunction = kvsToFeatures(hints.getReturnSft)

  // This function decodes/transforms that Iterator of Accumulo Key-Values into an Iterator of SimpleFeatures
  def kvsToFeatures(sft: SimpleFeatureType): FeatureFunction = {
    // Perform a projecting decode of the simple feature
    val deserializer = SimpleFeatureDeserializers(sft, featureEncoding)
    (kv: Entry[Key, Value]) => {
      val sf = deserializer.deserialize(kv.getValue.get)
      applyVisibility(sf, kv.getKey)
      sf
    }
  }
}

object QueryPlanner extends Logging {

  val iteratorPriority_RowRegex                        = 0
  val iteratorPriority_AttributeIndexFilteringIterator = 10
  val iteratorPriority_AttributeIndexIterator          = 200
  val iteratorPriority_AttributeUniqueIterator         = 300
  val iteratorPriority_ColFRegex                       = 100
  val iteratorPriority_SpatioTemporalIterator          = 200
  val iteratorPriority_SimpleFeatureFilteringIterator  = 300
  val iteratorPriority_AnalysisIterator                = 400

  type KVIter = CloseableIterator[Entry[Key,Value]]
  type SFIter = CloseableIterator[SimpleFeature]

  private val threadedHints = new SoftThreadLocal[Map[AnyRef, AnyRef]]

  def setPerThreadQueryHints(hints: Map[AnyRef, AnyRef]): Unit = threadedHints.put(hints)
  def clearPerThreadQueryHints() = threadedHints.clear()

  def configureQuery(query: Query, sft: SimpleFeatureType): Unit = {
    // Query.ALL does not support setting query hints, which we need for our workflow
    require(query != Query.ALL, "Query.ALL is not supported - please use 'new Query(schemaName)' instead")

    // set query hints - we need this in certain situations where we don't have access to the query directly
    QueryPlanner.threadedHints.get.foreach { hints =>
      hints.foreach { case (k, v) => query.getHints.put(k, v) }
      // clear any configured hints so we don't process them again
      threadedHints.clear()
    }
    // set transformations in the query
    QueryPlanner.setQueryTransforms(query, sft)
    // set return SFT in the query
    QueryPlanner.setReturnSft(query, sft)
    // handle any params passed in through geoserver
    QueryPlanner.handleGeoServerParams(query)

    // add the bbox from the density query to the filter
    if (query.getHints.isDensityQuery) {
      val env = query.getHints.getDensityEnvelope.get.asInstanceOf[ReferencedEnvelope]
      val bbox = ff.bbox(ff.property(sft.getGeometryDescriptor.getLocalName), env)
      if (query.getFilter == Filter.INCLUDE) {
        query.setFilter(bbox)
      } else {
        // add the bbox - try to not duplicate an existing bbox
        val filter = andFilters((decomposeAnd(query.getFilter) ++ Seq(bbox)).distinct)
        query.setFilter(filter)
      }
    }

    // update the filter to remove namespaces and handle null property names
    if (query.getFilter != null && query.getFilter != Filter.INCLUDE) {
      query.setFilter(query.getFilter.accept(new QueryPlanFilterVisitor(sft), null).asInstanceOf[Filter])
    }
  }

  /**
   * Checks the 'view params' passed in through geoserver and converts them to the appropriate query hints.
   * This kind of a hack, but it's the only way geoserver exposes custom data to the underlying data store.
   *
   * Note - keys in the map are always uppercase.
   */
  def handleGeoServerParams(query: Query): Unit = {
    val viewParams = query.getHints.get(Hints.VIRTUAL_TABLE_PARAMETERS).asInstanceOf[jMap[String, String]]
    if (viewParams != null) {
      def withName(name: String) = {
        val value = Try(Strategy.StrategyType.withName(name.toUpperCase(Locale.US)))
        if (value.isFailure) {
          logger.error(s"Ignoring invalid strategy name from view params: $name. Valid values " +
              s"are ${Strategy.StrategyType.values.mkString(", ")}")
        }
        value.toOption
      }
      Option(viewParams.get("STRATEGY")).flatMap(withName).foreach { strategy =>
        val old = query.getHints.get(QUERY_STRATEGY_KEY)
        if (old == null) {
          logger.debug(s"Using strategy $strategy from view params")
          query.getHints.put(QUERY_STRATEGY_KEY, strategy)
        } else if (old != strategy) {
          logger.warn("Ignoring query hint from geoserver in favor of hint directly set in query. " +
              s"Using $old and disregarding $strategy")
        }
      }
    }
  }

  /**
   * Checks for attribute transforms in the query and sets them as hints if found
   *
   * @param query
   * @param sft
   * @return
   */
  def setQueryTransforms(query: Query, sft: SimpleFeatureType) = {
    val transforms = if (query.getProperties != null && !query.getProperties.isEmpty) {
      val (transformProps, regularProps) = query.getPropertyNames.partition(_.contains('='))
      val convertedRegularProps = regularProps.map { p => s"$p=$p" }
      val allTransforms = convertedRegularProps ++ transformProps
      // ensure that the returned props includes geometry, otherwise we get exceptions everywhere
      val geomName = sft.getGeometryDescriptor.getLocalName
      val geomTransform = if (allTransforms.exists(_.matches(s"$geomName\\s*=.*"))) {
        Nil
      } else {
        Seq(s"$geomName=$geomName")
      }
      Some((allTransforms ++ geomTransform).mkString(";"))
    } else if (query.getHints.isDensityQuery) {
      val attributes = Seq(sft.getGeometryDescriptor.getLocalName) ++ query.getHints.getDensityWeight
      Some(attributes.mkString(";"))
    } else {
      None
    }
    transforms.foreach { transforms =>
      val transformDefs = TransformProcess.toDefinition(transforms)
      val derivedSchema = computeSchema(sft, transformDefs.asScala)
      query.setProperties(Query.ALL_PROPERTIES)
      query.getHints.put(TRANSFORMS, transforms)
      query.getHints.put(TRANSFORM_SCHEMA, derivedSchema)
    }
  }

  private def computeSchema(origSFT: SimpleFeatureType, transforms: Seq[Definition]): SimpleFeatureType = {
    val attributes: Seq[AttributeDescriptor] = transforms.map { definition =>
      val name = definition.name
      val cql  = definition.expression
      cql match {
        case p: PropertyName =>
          val origAttr = origSFT.getDescriptor(p.getPropertyName)
          val ab = new AttributeTypeBuilder()
          ab.init(origAttr)
          val descriptor = if (origAttr.isInstanceOf[GeometryDescriptor]) {
            ab.buildDescriptor(name, ab.buildGeometryType())
          } else {
            ab.buildDescriptor(name, ab.buildType())
          }
          descriptor.getUserData.putAll(origAttr.getUserData)
          descriptor

        case f: FunctionExpressionImpl  =>
          val clazz = f.getFunctionName.getReturn.getType
          val ab = new AttributeTypeBuilder().binding(clazz)
          if (classOf[Geometry].isAssignableFrom(clazz)) {
            ab.buildDescriptor(name, ab.buildGeometryType())
          } else {
            ab.buildDescriptor(name, ab.buildType())
          }
      }
    }

    val geomAttributes = attributes.filter(_.isInstanceOf[GeometryAttribute]).map(_.getLocalName)
    val sftBuilder = new SimpleFeatureTypeBuilder()
    sftBuilder.setName(origSFT.getName)
    sftBuilder.addAll(attributes.toArray)
    if (geomAttributes.nonEmpty) {
      val defaultGeom = if (geomAttributes.size == 1) { geomAttributes.head } else {
        // try to find a geom with the same name as the original default geom
        val origDefaultGeom = origSFT.getGeometryDescriptor.getLocalName
        geomAttributes.find(_ == origDefaultGeom).getOrElse(geomAttributes.head)
      }
      sftBuilder.setDefaultGeometry(defaultGeom)
    }
    val schema = sftBuilder.buildFeatureType()
    schema.getUserData.putAll(origSFT.getUserData)
    schema
  }

  def splitQueryOnOrs(query: Query, output: ExplainerOutputType): Seq[Query] = {
    val originalFilter = query.getFilter
    output(s"Original filter: $originalFilter")

    val rewrittenFilter = rewriteFilterInDNF(originalFilter)
    output(s"Rewritten filter: $rewrittenFilter")

    val orSplitter = new OrSplittingFilter
    val splitFilters = orSplitter.visit(rewrittenFilter, null)

    // Let's just check quickly to see if we can eliminate any duplicates.
    val filters = splitFilters.distinct

    filters.map { filter =>
      val q = new Query(query)
      q.setFilter(filter)
      q
    }
  }

  def applyVisibility(sf: SimpleFeature, key: Key): Unit = {
    val visibility = key.getColumnVisibility
    if (!EMPTY_VIZ.equals(visibility)) {
      SecurityUtils.setFeatureVisibility(sf, visibility.toString)
    }
  }

  // This function calculates the SimpleFeatureType of the returned SFs.
  private def setReturnSft(query: Query, baseSft: SimpleFeatureType): SimpleFeatureType = {
    val sft = if (query.getHints.isBinQuery) {
      BinAggregatingIterator.BIN_SFT
    } else if (query.getHints.isDensityQuery) {
      KryoLazyDensityIterator.DENSITY_SFT
    } else if (query.getHints.isTemporalDensityQuery) {
      KryoLazyTemporalDensityIterator.createFeatureType(baseSft)
    } else if (query.getHints.isMapAggregatingQuery) {
      val mapAggregationAttribute = query.getHints.get(MAP_AGGREGATION_KEY).asInstanceOf[String]
      val spec = KryoLazyMapAggregatingIterator.createMapSft(baseSft, mapAggregationAttribute)
      SimpleFeatureTypes.createType(baseSft.getTypeName, spec)
    } else {
      query.getHints.getTransformSchema.getOrElse(baseSft)
    }
    query.getHints.put(RETURN_SFT_KEY, sft)
    sft
  }
}

class LazySortedIterator(features: CloseableIterator[SimpleFeature],
                         sft: SimpleFeatureType,
                         sortBy: Array[SortBy]) extends CloseableIterator[SimpleFeature] {

  private lazy val sorted: CloseableIterator[SimpleFeature] = {

    val sortOrdering = sortBy.map {
      case SortBy.NATURAL_ORDER => Ordering.by[SimpleFeature, String](_.getID)
      case SortBy.REVERSE_ORDER => Ordering.by[SimpleFeature, String](_.getID).reverse
      case sb                   =>
        val prop = sb.getPropertyName.getPropertyName
        val idx = sft.indexOf(prop)
        require(idx != -1, s"Trying to sort on unavailable property '$prop' in feature type " +
            s"'${SimpleFeatureTypes.encodeType(sft)}'")
        val ord  = attributeToComparable(idx)
        if (sb.getSortOrder == SortOrder.DESCENDING) ord.reverse else ord
    }
    val comp: (SimpleFeature, SimpleFeature) => Boolean =
      if (sortOrdering.length == 1) {
        // optimized case for one ordering
        val ret = sortOrdering.head
        (l, r) => ret.compare(l, r) < 0
      }  else {
        (l, r) => sortOrdering.map(_.compare(l, r)).find(_ != 0).getOrElse(0) < 0
      }
    // use ListBuffer for constant append time and size
    val buf = scala.collection.mutable.ListBuffer.empty[SimpleFeature]
    while (features.hasNext) {
      buf.append(features.next())
    }
    features.close()
    CloseableIterator(buf.sortWith(comp).iterator)
  }

  def attributeToComparable[T <: Comparable[T]](i: Int)(implicit ct: ClassTag[T]): Ordering[SimpleFeature] =
    Ordering.by[SimpleFeature, T](_.getAttribute(i).asInstanceOf[T])(new Ordering[T] {
      val evo = implicitly[Ordering[T]]

      override def compare(x: T, y: T): Int = {
        if (x == null) {
          if (y == null) { 0 } else { -1 }
        } else if (y == null) {
          1
        } else {
          evo.compare(x, y)
        }
      }
    })

  override def hasNext: Boolean = sorted.hasNext

  override def next(): SimpleFeature = sorted.next()

  override def close(): Unit = features.close()
}
<|MERGE_RESOLUTION|>--- conflicted
+++ resolved
@@ -54,11 +54,7 @@
                         featureEncoding: SerializationType,
                         stSchema: String,
                         acc: AccumuloConnectorCreator,
-<<<<<<< HEAD
-                        strategyHints: StrategyHints) extends ExplainingLogging with MethodProfiling {
-=======
-                        hints: StrategyHints) extends MethodProfiling {
->>>>>>> 8ab17445
+                        strategyHints: StrategyHints) extends MethodProfiling {
 
   import org.locationtech.geomesa.accumulo.index.QueryPlanner._
 
@@ -123,33 +119,21 @@
                             requested: Option[StrategyType],
                             output: ExplainerOutputType): Iterator[QueryPlan] = {
 
-    output(s"Planning '${query.getTypeName}' ${filterToString(query.getFilter)}")
+    output.pushLevel(s"Planning '${query.getTypeName}' ${filterToString(query.getFilter)}")
 
     configureQuery(query, sft) // configure the query - set hints that we'll need later on
 
-<<<<<<< HEAD
     output(s"Modified filter: ${filterToString(query.getFilter)}")
     output(s"Hints: density[${query.getHints.isDensityQuery}] bin[${query.getHints.isBinQuery}] " +
         s"temporal-density[${query.getHints.isTemporalDensityQuery}] map-aggregate[${query.getHints.isMapAggregatingQuery}]")
     output(s"Sort: ${Option(query.getSortBy).filter(_.nonEmpty).map(_.mkString(", ")).getOrElse("none")}")
-=======
-    output.pushLevel(s"Planning '${query.getTypeName}' ${filterToString(query.getFilter)}")
-    output(s"Hints: density ${query.getHints.isDensityQuery}, bin ${query.getHints.isBinQuery}")
->>>>>>> 8ab17445
     output(s"Transforms: ${query.getHints.getTransformDefinition.getOrElse("None")}")
-    output(s"Sort: ${Option(query.getSortBy).filter(_.nonEmpty).map(_.mkString(", ")).getOrElse("none")}")
 
     output.pushLevel("Strategy selection:")
     val requestedStrategy = requested.orElse(query.getHints.getRequestedStrategy)
-<<<<<<< HEAD
     val strategies = QueryStrategyDecider.chooseStrategies(sft, query, strategyHints, requestedStrategy, output)
-    output(s"Total Strategies: ${strategies.length}")
-    val indent = "\t"
-=======
-    val strategies = QueryStrategyDecider.chooseStrategies(sft, query, hints, requestedStrategy, output)
     output.popLevel()
     var strategyCount = 1
->>>>>>> 8ab17445
     strategies.iterator.map { strategy =>
       output.pushLevel(s"Strategy $strategyCount of ${strategies.length}: ${strategy.getClass.getSimpleName}")
       strategyCount += 1
