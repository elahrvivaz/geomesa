--- conflicted
+++ resolved
@@ -76,14 +76,7 @@
    */
   def runQuery(query: Query, strategy: Option[StrategyType] = None): SFIter = {
     val plans = getQueryPlans(query, strategy, log)
-<<<<<<< HEAD
-    // don't deduplicate density queries, as they don't have dupes but re-use feature ids in the results
-    val dedupe = !query.getHints.isDensityQuery && !query.getHints.isTemporalDensityQuery &&
-        (plans.length > 1 || plans.exists(_.hasDuplicates))
-    executePlans(query, plans, dedupe)
-=======
     executePlans(query, plans)
->>>>>>> 6c9c3bff
   }
 
   /**
@@ -102,7 +95,7 @@
     } else {
       iter
     }
-
+// TODO !query.getHints.isTemporalDensityQuery dedupe
     def reduce(iter: SFIter): SFIter = if (query.getHints.isTemporalDensityQuery) {
       KryoLazyTemporalDensityIterator.reduceTemporalFeatures(iter, query)
     } else if (query.getHints.isMapAggregatingQuery) {
@@ -122,9 +115,9 @@
                             requested: Option[StrategyType],
                             output: ExplainerOutputType): Iterator[QueryPlan] = {
 
+    configureQuery(query, sft) // configure the query - set hints that we'll need later on
+
     output(s"Planning '${query.getTypeName}' ${filterToString(query.getFilter)}")
-
-    configureQuery(query, sft) // configure the query - set hints that we'll need later on
 
     val hints = query.getHints
 
@@ -134,37 +127,8 @@
     output(s"Sort: ${Option(query.getSortBy).filter(_.nonEmpty).map(_.mkString(", ")).getOrElse("none")}")
     output(s"Transforms: ${hints.getTransformDefinition.getOrElse("None")}")
 
-<<<<<<< HEAD
-    if (hints.isDensityQuery) { // add the bbox from the density query to the filter
-      val env = hints.getDensityEnvelope.get.asInstanceOf[ReferencedEnvelope]
-      val bbox = ff.bbox(ff.property(sft.getGeometryDescriptor.getLocalName), env)
-      if (query.getFilter == Filter.INCLUDE) {
-        query.setFilter(bbox)
-      } else {
-        // add the bbox - try to not duplicate an existing bbox
-        val filter = andFilters((decomposeAnd(query.getFilter) ++ Seq(bbox)).distinct)
-        query.setFilter(filter)
-      }
-    }
-
-    implicit val timings = new TimingsImpl
-    val queryPlans = profile({
-      val requestedStrategy = requested.orElse(hints.getRequestedStrategy)
-      val strategies = QueryStrategyDecider.chooseStrategies(sft, query, strategyHints, requestedStrategy, output)
-      strategies.map { strategy =>
-        output(s"Strategy: ${strategy.getClass.getSimpleName}")
-        output(s"Filter: ${strategy.filter}")
-        val plan = strategy.getQueryPlan(this, hints, output)
-        outputPlan(plan, output)
-        plan
-      }
-    }, "plan")
-    output(s"Query planning took ${timings.time("plan")}ms for ${queryPlans.length} " +
-        s"distinct quer${if (queryPlans.length == 1) "y" else "ies"}.")
-    queryPlans
-=======
     val requestedStrategy = requested.orElse(query.getHints.getRequestedStrategy)
-    val strategies = QueryStrategyDecider.chooseStrategies(sft, query, hints, requestedStrategy, output)
+    val strategies = QueryStrategyDecider.chooseStrategies(sft, query, strategyHints, requestedStrategy, output)
     output(s"Total Strategies: ${strategies.length}")
     val indent = "\t"
     strategies.iterator.map { strategy =>
@@ -177,7 +141,6 @@
       output(s"${indent}Query planning took ${timings.time("plan")}ms")
       plan
     }
->>>>>>> 6c9c3bff
   }
 
   // output the query plan for explain logging
