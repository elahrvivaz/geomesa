--- conflicted
+++ resolved
@@ -284,8 +284,7 @@
     checkSchema(typeName)
     val sft = getSchema(typeName)
     val fe = SimpleFeatureSerializers(sft, getFeatureEncoding(sft))
-    val ive = IndexValueEncoder(sft)
-    new ModifyAccumuloFeatureWriter(sft, fe, ive, this, defaultVisibilities, filter)
+    new ModifyAccumuloFeatureWriter(sft, fe, this, defaultVisibilities, filter)
   }
 
   /**
@@ -300,8 +299,7 @@
     checkSchema(typeName)
     val sft = getSchema(typeName)
     val fe = SimpleFeatureSerializers(sft, getFeatureEncoding(sft))
-    val ive = IndexValueEncoder(sft)
-    new AppendAccumuloFeatureWriter(sft, fe, ive, this, defaultVisibilities)
+    new AppendAccumuloFeatureWriter(sft, fe, this, defaultVisibilities)
   }
 
   /**
@@ -516,26 +514,6 @@
     new QueryPlanner(sft, featureEncoding, indexSchemaFmt, this, hints)
   }
 
-<<<<<<< HEAD
-  /* create a general purpose writer that is capable of insert, deletes, and updates */
-  override def getFeatureWriter(typeName: String, filter: Filter, transaction: Transaction): SFFeatureWriter = {
-    validateMetadata(typeName)
-    checkWritePermissions(typeName)
-    val sft = getSchema(typeName)
-    val fe = SimpleFeatureSerializers(sft, getFeatureEncoding(sft))
-    new ModifyAccumuloFeatureWriter(sft, fe, this, writeVisibilities, filter)
-  }
-
-  /* optimized for GeoTools API to return writer ONLY for appending (aka don't scan table) */
-  override def getFeatureWriterAppend(typeName: String,
-                                      transaction: Transaction): SFFeatureWriter = {
-    validateMetadata(typeName)
-    checkWritePermissions(typeName)
-    val sft = getSchema(typeName)
-    val fe = SimpleFeatureSerializers(sft, getFeatureEncoding(sft))
-    new AppendAccumuloFeatureWriter(sft, fe, this, writeVisibilities)
-  }
-=======
   // end public methods
 
   // equivalent to: s"%~#s%$maxShard#r%${name}#cstr%0,3#gh%yyyyMMddHH#d::%~#s%3,2#gh::%~#s%#id"
@@ -551,7 +529,6 @@
         .nextPart()
         .id()
         .build()
->>>>>>> bf572806
 
   /**
    * Computes and writes the metadata for this feature type
