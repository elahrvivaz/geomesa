--- conflicted
+++ resolved
@@ -158,7 +158,17 @@
 
       // IMPORTANT: set data that we want to pass around with the sft
       metadata.read(typeName, DTGFIELD_KEY).foreach(sft.setDtgField)
-      sft.setSchemaVersion(metadata.readRequired(typeName, VERSION_KEY).toInt)
+      val version = metadata.readRequired(typeName, VERSION_KEY).toInt
+      if (version > CURRENT_SCHEMA_VERSION) {
+        logger.error(s"Trying to access schema ${sft.getTypeName} with version $version " +
+            s"but client can only handle up to version $CURRENT_SCHEMA_VERSION.")
+        throw new IllegalStateException(s"The schema ${sft.getTypeName} was written with a newer " +
+            "version of GeoMesa than this client can handle. Please ensure that you are using the " +
+            "same GeoMesa jar versions across your entire workflow. For more information, see " +
+            "http://www.geomesa.org/documentation/user/installation_and_configuration.html#upgrading")
+      } else {
+        sft.setSchemaVersion(version)
+      }
       sft.setStIndexSchema(metadata.read(typeName, SCHEMA_KEY).orNull)
       // If no data is written, we default to 'false' in order to support old tables.
       if (metadata.read(typeName, SHARED_TABLES_KEY).exists(_.toBoolean)) {
@@ -465,7 +475,6 @@
    * @param typeName feature type name
    * @param attributes attribute string, as is passed to SimpleFeatureTypes.createType
    */
-<<<<<<< HEAD
   def updateIndexedAttributes(typeName: String, attributes: String): Unit = {
     val FeatureSpec(existing, _) = SimpleFeatureTypes.parse(metadata.read(typeName, ATTRIBUTES_KEY).getOrElse(""))
     val FeatureSpec(updated, _)  = SimpleFeatureTypes.parse(attributes)
@@ -479,47 +488,6 @@
     if (!ok) {
       throw new IllegalArgumentException("Attribute spec is not consistent with existing spec")
     }
-=======
-  override def getSchema(featureName: String): SimpleFeatureType = getSchema(new NameImpl(featureName))
-
-  override def getSchema(name: Name): SimpleFeatureType = {
-    val featureName = name.getLocalPart
-    getAttributes(featureName).map { attributes =>
-      val sft = SimpleFeatureTypes.createType(name.getURI, attributes)
-      // IMPORTANT: set data that we want to pass around with the sft
-      metadata.read(featureName, DTGFIELD_KEY).foreach(sft.setDtgField)
-      val version = metadata.readRequired(featureName, VERSION_KEY).toInt
-      if (version > CURRENT_SCHEMA_VERSION) {
-        logger.error(s"Trying to access schema ${sft.getTypeName} with version $version " +
-            s"but client can only handle up to version $CURRENT_SCHEMA_VERSION.")
-        throw new IllegalStateException(s"The schema ${sft.getTypeName} was written with a newer " +
-            "version of GeoMesa than this client can handle. Please ensure that you are using the " +
-            "same GeoMesa jar versions across your entire workflow. For more information, see " +
-            "http://www.geomesa.org/documentation/user/installation_and_configuration.html#upgrading")
-      } else {
-        sft.setSchemaVersion(version)
-      }
-
-      sft.setStIndexSchema(metadata.read(featureName, SCHEMA_KEY).orNull)
-      // If no data is written, we default to 'false' in order to support old tables.
-      if (metadata.read(featureName, SHARED_TABLES_KEY).exists(_.toBoolean)) {
-        sft.setTableSharing(true)
-        // use schema id if available or fall back to old type name for backwards compatibility
-        val prefix = metadata.read(featureName, SCHEMA_ID_KEY).getOrElse(s"${sft.getTypeName}~")
-        sft.setTableSharingPrefix(prefix)
-      } else {
-        sft.setTableSharing(false)
-        sft.setTableSharingPrefix("")
-      }
-
-      metadata.read(featureName, TABLES_ENABLED_KEY).foreach { enabledTablesStr =>
-        sft.setEnabledTables(enabledTablesStr)
-      }
-
-      sft
-    }.orNull
-  }
->>>>>>> be79a09e
 
     metadata.insert(typeName, ATTRIBUTES_KEY, attributes)
 
