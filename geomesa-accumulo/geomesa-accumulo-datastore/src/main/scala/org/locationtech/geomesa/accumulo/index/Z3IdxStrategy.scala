/***********************************************************************
* Copyright (c) 2013-2015 Commonwealth Computer Research, Inc.
* All rights reserved. This program and the accompanying materials
* are made available under the terms of the Apache License, Version 2.0 which
* accompanies this distribution and is available at
* http://www.opensource.org/licenses/apache2.0.php.
*************************************************************************/
package org.locationtech.geomesa.accumulo.index

import com.google.common.primitives.{Bytes, Longs, Shorts}
import com.typesafe.scalalogging.slf4j.Logging
import com.vividsolutions.jts.geom.{Geometry, GeometryCollection}
import org.apache.accumulo.core.data.Range
import org.apache.hadoop.io.Text
import org.geotools.factory.Hints
import org.joda.time.Weeks
import org.locationtech.geomesa.accumulo.data.tables.Z3Table
import org.locationtech.geomesa.accumulo.index.QueryHints.RichHints
import org.locationtech.geomesa.accumulo.iterators._
import org.locationtech.geomesa.curve.Z3SFC
import org.locationtech.geomesa.filter._
import org.locationtech.geomesa.utils.geotools.RichSimpleFeatureType.RichSimpleFeatureType
import org.opengis.feature.simple.SimpleFeatureType
import org.opengis.filter.Filter
import org.opengis.filter.spatial._

class Z3IdxStrategy(val filter: QueryFilter) extends Strategy with Logging with IndexFilterHelpers  {

  import FilterHelper._
  import Z3IdxStrategy._

  /**
   * Plans the query - strategy implementations need to define this
   */
  override def getQueryPlan(queryPlanner: QueryPlanner, hints: Hints, output: ExplainerOutputType) = {
    val sft = queryPlanner.sft
    val acc = queryPlanner.acc

    val dtgField = sft.getDtgField

    val (geomFilters, temporalFilters) = {
      val (g, t) = filter.primary.partition(isSpatialFilter)
      if (g.isEmpty) {
        // allow for date only queries - if no geom, use whole world
        (Seq(ff.bbox(sft.getGeomField, -180, -90, 180, 90, "EPSG:4326")), t)
      } else {
        (g, t)
      }
    }

    output(s"Geometry filters: ${filtersToString(geomFilters)}")
    output(s"Temporal filters: ${filtersToString(temporalFilters)}")

    // standardize the two key query arguments:  polygon and date-range
    val geomsToCover = tryReduceGeometryFilter(geomFilters).flatMap(decomposeToGeometry)

    val collectionToCover: Geometry = geomsToCover match {
      case Nil => null
      case seq: Seq[Geometry] => new GeometryCollection(geomsToCover.toArray, geomsToCover.head.getFactory)
    }

    // since we don't apply a temporal filter, we pass offsetDuring to
    // make sure we exclude the non-inclusive endpoints of a during filter.
    // note that this isn't completely accurate, as we only index down to the second
    val interval = extractInterval(temporalFilters, dtgField, exclusive = true)
    val geometryToCover = netGeom(collectionToCover)

    output(s"GeomsToCover: $geometryToCover")
    output(s"Interval:  $interval")

    val fp = FILTERING_ITER_PRIORITY

<<<<<<< HEAD
    val ecql: Option[Filter] = if (sft.isPoints) {
      // for normal bboxes, the index is fine enough that we don't need to apply the filter on top of it
      // this may cause some minor errors at extremely fine resolution, but the performance is worth it
      // if we have a complicated geometry predicate, we need to pass it through to be evaluated
      val complexGeomFilter = filterListAsAnd(tweakedGeomFilters).filter(isComplicatedSpatialFilter)
      (complexGeomFilter, filter.secondary) match {
        case (None, fs)           => fs
        case (gf, None)           => gf
        case (Some(gf), Some(fs)) => filterListAsAnd(Seq(gf, fs))
      }
    } else {
      // for non-point geoms, the index is coarse-grained, so we always apply the full filter
      Some(filter.filter)
=======
    // If we have some sort of complicated geometry predicate,
    // we need to pass it through to be evaluated
    val singleTweakedGeomFilter: Option[Filter]  = filterListAsAnd(geomFilters).filter(isComplicatedSpatialFilter)

    val ecql: Option[Filter] = (singleTweakedGeomFilter, filter.secondary) match {
      case (None, fs)           => fs
      case (gf, None)           => gf
      case (Some(gf), Some(fs)) => filterListAsAnd(Seq(gf, fs))
>>>>>>> 6c9c3bff
    }

    val (iterators, kvsToFeatures, colFamily) = if (hints.isBinQuery) {
      val trackId = hints.getBinTrackIdField
      val geom = hints.getBinGeomField
      val dtg = hints.getBinDtgField
      val label = hints.getBinLabelField

      val batchSize = hints.getBinBatchSize
      val sort = hints.isBinSorting

      // if possible, use the pre-computed values
      // can't use if there are non-st filters or if custom fields are requested
      val (iters, cf) =
        if (filter.secondary.isEmpty && BinAggregatingIterator.canUsePrecomputedBins(sft, hints)) {
          (Seq(BinAggregatingIterator.configurePrecomputed(sft, ecql, hints)), Z3Table.BIN_CF)
        } else {
          val iter = BinAggregatingIterator.configureDynamic(sft, ecql, hints)
          (Seq(iter), Z3Table.FULL_CF)
        }
      (iters, BinAggregatingIterator.kvsToFeatures(), cf)
    } else if (hints.isDensityQuery) {
      val iter = Z3DensityIterator.configure(sft, ecql, hints)
      (Seq(iter), KryoLazyDensityIterator.kvsToFeatures(), Z3Table.FULL_CF)
    } else if (hints.isTemporalDensityQuery) {
      val iter = KryoLazyTemporalDensityIterator.configure(sft, ecql, hints)
      (Seq(iter), queryPlanner.defaultKVsToFeatures(hints), Z3Table.FULL_CF)
    } else if (hints.isMapAggregatingQuery) {
      val iter = KryoLazyMapAggregatingIterator.configure(sft, ecql, hints)
      (Seq(iter), queryPlanner.defaultKVsToFeatures(hints), Z3Table.FULL_CF)
    } else {
      val transforms = for {
        tdef <- hints.getTransformDefinition
        tsft <- hints.getTransformSchema
      } yield { (tdef, tsft) }
      output(s"Transforms: $transforms")

      val iters = (ecql, transforms) match {
        case (None, None) => Seq.empty
        case _ => Seq(KryoLazyFilterTransformIterator.configure(sft, ecql, transforms, fp))
      }
      (iters, Z3Table.adaptZ3KryoIterator(hints.getReturnSft), Z3Table.FULL_CF)
    }

    val z3table = acc.getTableName(sft.getTypeName, Z3Table)
    val numThreads = acc.getSuggestedThreads(sft.getTypeName, Z3Table)

    // setup Z3 iterator
    val env = geometryToCover.getEnvelopeInternal
    val (lx, ly, ux, uy) = (env.getMinX, env.getMinY, env.getMaxX, env.getMaxY)

    val epochWeekStart = Weeks.weeksBetween(Z3Table.EPOCH, interval.getStart)
    val epochWeekEnd = Weeks.weeksBetween(Z3Table.EPOCH, interval.getEnd)
    val weeks = scala.Range.inclusive(epochWeekStart.getWeeks, epochWeekEnd.getWeeks)
    val lt = Z3Table.secondsInCurrentWeek(interval.getStart, epochWeekStart)
    val ut = Z3Table.secondsInCurrentWeek(interval.getEnd, epochWeekEnd)

<<<<<<< HEAD
    val lz = Z3SFC.index(lx, ly, lt).z
    val uz = Z3SFC.index(ux, uy, ut).z

    val getRanges: (Seq[Int], (Double, Double), (Double, Double), (Long, Long)) => Seq[Range] =
      if (sft.isPoints) getPointRanges else getGeomRanges
=======
    // time range for a chunk is 0 to 1 week (in seconds)
    val (tStart, tEnd) = (0, Weeks.ONE.toStandardSeconds.getSeconds)
>>>>>>> 6c9c3bff

    // the z3 index breaks time into 1 week chunks, so create a range for each week in our range
    val ranges = if (weeks.length == 1) {
      getRanges(weeks, (lx, ux), (ly, uy), (lt, ut))
    } else {
      val head +: middle :+ last = weeks.toList
<<<<<<< HEAD
      val headRanges = getRanges(Seq(head), (lx, ux), (ly, uy), (lt, tMax))
      val lastRanges = getRanges(Seq(last), (lx, ux), (ly, uy), (0, ut))
      val middleRanges = if (middle.isEmpty) Seq.empty else getRanges(middle, (lx, ux), (ly, uy), (0, tMax))
      val ranges = headRanges ++ middleRanges ++ lastRanges
      val minz = Z3SFC.index(lx, ly, 0).z
      val maxZ = Z3SFC.index(ux, uy, tMax).z
      val map = Map(head.toShort -> (lz, maxZ), last.toShort -> (minz, uz)) ++
          middle.map(_.toShort -> (minz, maxZ)).toMap
      (ranges, map)
    }

    val zIter = Z3Iterator.configure(zMap, sft.isPoints, Z3_ITER_PRIORITY)
=======
      val headRanges = getRanges(Seq(head), (lx, ux), (ly, uy), (lt, tEnd))
      val lastRanges = getRanges(Seq(last), (lx, ux), (ly, uy), (tStart, ut))
      val middleRanges = if (middle.isEmpty) Seq.empty else getRanges(middle, (lx, ux), (ly, uy), (tStart, tEnd))
      headRanges ++ middleRanges ++ lastRanges
    }

    // index space values for comparing in the iterator
    val (xmin, ymin, tmin) = Z3_CURVE.index(lx, ly, lt).decode
    val (xmax, ymax, tmax) = Z3_CURVE.index(ux, uy, ut).decode
    val (tLo, tHi) = (Z3_CURVE.normT(tStart), Z3_CURVE.normT(tEnd))

    val wmin = weeks.head.toShort
    val wmax = weeks.last.toShort

    val zIter = Z3Iterator.configure(xmin, xmax, ymin, ymax, tmin, tmax, wmin, wmax, tLo, tHi, Z3_ITER_PRIORITY)
>>>>>>> 6c9c3bff
    val iters = Seq(zIter) ++ iterators
    BatchScanPlan(z3table, ranges, iters, Seq(colFamily), kvsToFeatures, numThreads, hasDuplicates = !sft.isPoints)
  }

  def getPointRanges(weeks: Seq[Int], x: (Double, Double), y: (Double, Double), t: (Long, Long)): Seq[Range] = {
    val prefixes = weeks.map(w => Shorts.toByteArray(w.toShort))
    Z3SFC.ranges(x, y, t).flatMap { case (s, e) =>
      val startBytes = Longs.toByteArray(s)
      val endBytes = Longs.toByteArray(e)
      prefixes.map { prefix =>
        val start = new Text(Bytes.concat(prefix, startBytes))
        val end = Range.followingPrefix(new Text(Bytes.concat(prefix, endBytes)))
        new Range(start, true, end, false)
      }
    }
  }

  def getGeomRanges(weeks: Seq[Int], x: (Double, Double), y: (Double, Double), t: (Long, Long)): Seq[Range] = {
    val prefixes = weeks.map(w => Shorts.toByteArray(w.toShort))
    Z3SFC.ranges(x, y, t, 8 * Z3Table.GEOM_Z_NUM_BYTES).flatMap { case (s, e) =>
      val startBytes = Longs.toByteArray(s).take(Z3Table.GEOM_Z_NUM_BYTES)
      val endBytes = Longs.toByteArray(e).take(Z3Table.GEOM_Z_NUM_BYTES)
      prefixes.map { prefix =>
        val start = new Text(Bytes.concat(prefix, startBytes))
        val end = Range.followingPrefix(new Text(Bytes.concat(prefix, endBytes)))
        new Range(start, true, end, false)
      }
    }
  }
}

object Z3IdxStrategy extends StrategyProvider {

  val Z3_ITER_PRIORITY = 21
  val FILTERING_ITER_PRIORITY = 25

  /**
   * Gets the estimated cost of running the query. Currently, cost is hard-coded to sort between
   * strategies the way we want. Z3 should be more than id lookups (at 1), high-cardinality attributes (at 1)
   * and less than STidx (at 400) and unknown cardinality attributes (at 999).
   *
   * Eventually cost will be computed based on dynamic metadata and the query.
   */
  override def getCost(filter: QueryFilter, sft: SimpleFeatureType, hints: StrategyHints) =
    if (filter.primary.length > 1) 200 else 400

  def isComplicatedSpatialFilter(f: Filter): Boolean = {
    f match {
      case _: BBOX => false
      case _: DWithin => true
      case _: Contains => true
      case _: Crosses => true
      case _: Intersects => true
      case _: Overlaps => true
      case _: Within => true
      case _ => false        // Beyond, Disjoint, DWithin, Equals, Touches
    }
  }

}<|MERGE_RESOLUTION|>--- conflicted
+++ resolved
@@ -70,12 +70,11 @@
 
     val fp = FILTERING_ITER_PRIORITY
 
-<<<<<<< HEAD
     val ecql: Option[Filter] = if (sft.isPoints) {
       // for normal bboxes, the index is fine enough that we don't need to apply the filter on top of it
       // this may cause some minor errors at extremely fine resolution, but the performance is worth it
       // if we have a complicated geometry predicate, we need to pass it through to be evaluated
-      val complexGeomFilter = filterListAsAnd(tweakedGeomFilters).filter(isComplicatedSpatialFilter)
+      val complexGeomFilter = filterListAsAnd(geomFilters).filter(isComplicatedSpatialFilter)
       (complexGeomFilter, filter.secondary) match {
         case (None, fs)           => fs
         case (gf, None)           => gf
@@ -84,16 +83,6 @@
     } else {
       // for non-point geoms, the index is coarse-grained, so we always apply the full filter
       Some(filter.filter)
-=======
-    // If we have some sort of complicated geometry predicate,
-    // we need to pass it through to be evaluated
-    val singleTweakedGeomFilter: Option[Filter]  = filterListAsAnd(geomFilters).filter(isComplicatedSpatialFilter)
-
-    val ecql: Option[Filter] = (singleTweakedGeomFilter, filter.secondary) match {
-      case (None, fs)           => fs
-      case (gf, None)           => gf
-      case (Some(gf), Some(fs)) => filterListAsAnd(Seq(gf, fs))
->>>>>>> 6c9c3bff
     }
 
     val (iterators, kvsToFeatures, colFamily) = if (hints.isBinQuery) {
@@ -151,36 +140,17 @@
     val lt = Z3Table.secondsInCurrentWeek(interval.getStart, epochWeekStart)
     val ut = Z3Table.secondsInCurrentWeek(interval.getEnd, epochWeekEnd)
 
-<<<<<<< HEAD
-    val lz = Z3SFC.index(lx, ly, lt).z
-    val uz = Z3SFC.index(ux, uy, ut).z
+    // time range for a chunk is 0 to 1 week (in seconds)
+    val (tStart, tEnd) = (0, Weeks.ONE.toStandardSeconds.getSeconds)
 
     val getRanges: (Seq[Int], (Double, Double), (Double, Double), (Long, Long)) => Seq[Range] =
       if (sft.isPoints) getPointRanges else getGeomRanges
-=======
-    // time range for a chunk is 0 to 1 week (in seconds)
-    val (tStart, tEnd) = (0, Weeks.ONE.toStandardSeconds.getSeconds)
->>>>>>> 6c9c3bff
 
     // the z3 index breaks time into 1 week chunks, so create a range for each week in our range
     val ranges = if (weeks.length == 1) {
       getRanges(weeks, (lx, ux), (ly, uy), (lt, ut))
     } else {
       val head +: middle :+ last = weeks.toList
-<<<<<<< HEAD
-      val headRanges = getRanges(Seq(head), (lx, ux), (ly, uy), (lt, tMax))
-      val lastRanges = getRanges(Seq(last), (lx, ux), (ly, uy), (0, ut))
-      val middleRanges = if (middle.isEmpty) Seq.empty else getRanges(middle, (lx, ux), (ly, uy), (0, tMax))
-      val ranges = headRanges ++ middleRanges ++ lastRanges
-      val minz = Z3SFC.index(lx, ly, 0).z
-      val maxZ = Z3SFC.index(ux, uy, tMax).z
-      val map = Map(head.toShort -> (lz, maxZ), last.toShort -> (minz, uz)) ++
-          middle.map(_.toShort -> (minz, maxZ)).toMap
-      (ranges, map)
-    }
-
-    val zIter = Z3Iterator.configure(zMap, sft.isPoints, Z3_ITER_PRIORITY)
-=======
       val headRanges = getRanges(Seq(head), (lx, ux), (ly, uy), (lt, tEnd))
       val lastRanges = getRanges(Seq(last), (lx, ux), (ly, uy), (tStart, ut))
       val middleRanges = if (middle.isEmpty) Seq.empty else getRanges(middle, (lx, ux), (ly, uy), (tStart, tEnd))
@@ -188,15 +158,15 @@
     }
 
     // index space values for comparing in the iterator
-    val (xmin, ymin, tmin) = Z3_CURVE.index(lx, ly, lt).decode
-    val (xmax, ymax, tmax) = Z3_CURVE.index(ux, uy, ut).decode
-    val (tLo, tHi) = (Z3_CURVE.normT(tStart), Z3_CURVE.normT(tEnd))
+    val (xmin, ymin, tmin) = Z3SFC.index(lx, ly, lt).decode
+    val (xmax, ymax, tmax) = Z3SFC.index(ux, uy, ut).decode
+    val (tLo, tHi) = (Z3SFC.normT(tStart), Z3SFC.normT(tEnd))
+    // TODO
 
     val wmin = weeks.head.toShort
     val wmax = weeks.last.toShort
 
-    val zIter = Z3Iterator.configure(xmin, xmax, ymin, ymax, tmin, tmax, wmin, wmax, tLo, tHi, Z3_ITER_PRIORITY)
->>>>>>> 6c9c3bff
+    val zIter = Z3Iterator.configure(sft.isPoints, xmin, xmax, ymin, ymax, tmin, tmax, wmin, wmax, tLo, tHi, Z3_ITER_PRIORITY)
     val iters = Seq(zIter) ++ iterators
     BatchScanPlan(z3table, ranges, iters, Seq(colFamily), kvsToFeatures, numThreads, hasDuplicates = !sft.isPoints)
   }
