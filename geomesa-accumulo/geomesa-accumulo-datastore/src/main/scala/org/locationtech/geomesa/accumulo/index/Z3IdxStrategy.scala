/***********************************************************************
* Copyright (c) 2013-2015 Commonwealth Computer Research, Inc.
* All rights reserved. This program and the accompanying materials
* are made available under the terms of the Apache License, Version 2.0 which
* accompanies this distribution and is available at
* http://www.opensource.org/licenses/apache2.0.php.
*************************************************************************/
package org.locationtech.geomesa.accumulo.index

import com.google.common.primitives.{Bytes, Longs, Shorts}
import com.typesafe.scalalogging.slf4j.Logging
import com.vividsolutions.jts.geom.{Geometry, GeometryCollection}
import org.apache.accumulo.core.data.Range
import org.apache.hadoop.io.Text
import org.geotools.factory.Hints
import org.joda.time.Weeks
import org.locationtech.geomesa.accumulo.data.tables.Z3Table
import org.locationtech.geomesa.accumulo.index.QueryHints.RichHints
import org.locationtech.geomesa.accumulo.iterators._
import org.locationtech.geomesa.curve.Z3SFC
import org.locationtech.geomesa.filter._
import org.locationtech.geomesa.utils.geotools.RichSimpleFeatureType.RichSimpleFeatureType
import org.opengis.feature.simple.SimpleFeatureType
import org.opengis.filter.Filter
import org.opengis.filter.spatial._

class Z3IdxStrategy(val filter: QueryFilter) extends Strategy with Logging with IndexFilterHelpers  {

  import FilterHelper._
  import Z3IdxStrategy._

  /**
   * Plans the query - strategy implementations need to define this
   */
  override def getQueryPlan(queryPlanner: QueryPlanner, hints: Hints, output: ExplainerOutputType) = {
    val sft = queryPlanner.sft
    val acc = queryPlanner.acc

    val dtgField = sft.getDtgField

    val (geomFilters, temporalFilters) = {
      val (g, t) = filter.primary.partition(isSpatialFilter)
      if (g.isEmpty) {
        // allow for date only queries - if no geom, use whole world
        (Seq(ff.bbox(sft.getGeomField, -180, -90, 180, 90, "EPSG:4326")), t)
      } else {
        (g, t)
      }
    }

    output(s"Geometry filters: ${filtersToString(geomFilters)}")
    output(s"Temporal filters: ${filtersToString(temporalFilters)}")

    // standardize the two key query arguments:  polygon and date-range
<<<<<<< HEAD
    val geomsToCover = geomFilters.flatMap(decomposeToGeometry)
=======
    val geomsToCover = tryReduceGeometryFilter(tweakedGeomFilters).flatMap(decomposeToGeometry)
>>>>>>> 98a8f6b9

    val collectionToCover: Geometry = geomsToCover match {
      case Nil => null
      case seq: Seq[Geometry] => new GeometryCollection(geomsToCover.toArray, geomsToCover.head.getFactory)
    }

    // since we don't apply a temporal filter, we pass offsetDuring to
    // make sure we exclude the non-inclusive endpoints of a during filter.
    // note that this isn't completely accurate, as we only index down to the second
    val interval = extractInterval(temporalFilters, dtgField, exclusive = true)
    val geometryToCover = netGeom(collectionToCover)

    output(s"GeomsToCover: $geometryToCover")
    output(s"Interval:  $interval")

    val fp = FILTERING_ITER_PRIORITY

    // If we have some sort of complicated geometry predicate,
    // we need to pass it through to be evaluated
    val appliedGeomFilter: Option[Filter]  = filterListAsAnd(geomFilters.filter(isComplicatedSpatialFilter))

    val ecql: Option[Filter] = (appliedGeomFilter, filter.secondary) match {
      case (None, fs)           => fs
      case (gf, None)           => gf
      case (Some(gf), Some(fs)) => Some(ff.and(gf, fs))
    }

    val (iterators, kvsToFeatures, colFamily) = if (hints.isBinQuery) {
      // if possible, use the pre-computed values
      // can't use if there are non-st filters or if custom fields are requested
      val (iters, cf) =
        if (ecql.isEmpty && BinAggregatingIterator.canUsePrecomputedBins(sft, hints)) {
          (Seq(BinAggregatingIterator.configurePrecomputed(sft, ecql, hints)), Z3Table.BIN_CF)
        } else {
          val iter = BinAggregatingIterator.configureDynamic(sft, ecql, hints)
          (Seq(iter), Z3Table.FULL_CF)
        }
      (iters, BinAggregatingIterator.kvsToFeatures(), cf)
    } else if (hints.isDensityQuery) {
      val iter = KryoLazyDensityIterator.configure(sft, ecql, hints)
      (Seq(iter), KryoLazyDensityIterator.kvsToFeatures(), Z3Table.FULL_CF)
    } else if (hints.isTemporalDensityQuery) {
      val iter = KryoLazyTemporalDensityIterator.configure(sft, ecql, hints)
      (Seq(iter), queryPlanner.defaultKVsToFeatures(hints), Z3Table.FULL_CF)
    } else if (hints.isMapAggregatingQuery) {
      val iter = KryoLazyMapAggregatingIterator.configure(sft, ecql, hints)
      (Seq(iter), queryPlanner.defaultKVsToFeatures(hints), Z3Table.FULL_CF)
    } else {
      val transforms = for {
        tdef <- hints.getTransformDefinition
        tsft <- hints.getTransformSchema
      } yield { (tdef, tsft) }
      output(s"Transforms: $transforms")

      val iters = (ecql, transforms) match {
        case (None, None) => Seq.empty
        case _ => Seq(KryoLazyFilterTransformIterator.configure(sft, ecql, transforms, fp))
      }
      (iters, Z3Table.adaptZ3KryoIterator(hints.getReturnSft), Z3Table.FULL_CF)
    }

    val z3table = acc.getTableName(sft.getTypeName, Z3Table)
    val numThreads = acc.getSuggestedThreads(sft.getTypeName, Z3Table)

    // setup Z3 iterator
    val env = geometryToCover.getEnvelopeInternal
    val (lx, ly, ux, uy) = (env.getMinX, env.getMinY, env.getMaxX, env.getMaxY)

    val epochWeekStart = Weeks.weeksBetween(Z3Table.EPOCH, interval.getStart)
    val epochWeekEnd = Weeks.weeksBetween(Z3Table.EPOCH, interval.getEnd)
    val weeks = scala.Range.inclusive(epochWeekStart.getWeeks, epochWeekEnd.getWeeks)
    val lt = Z3Table.secondsInCurrentWeek(interval.getStart, epochWeekStart)
    val ut = Z3Table.secondsInCurrentWeek(interval.getEnd, epochWeekEnd)

    val lz = Z3SFC.index(lx, ly, lt).z
    val uz = Z3SFC.index(ux, uy, ut).z

    // the z3 index breaks time into 1 week chunks, so create a range for each week in our range
    val (ranges, zMap) = if (weeks.length == 1) {
      val ranges = getRanges(weeks, (lx, ux), (ly, uy), (lt, ut))
      val map = Map(weeks.head.toShort -> (lz, uz))
      (ranges, map)
    } else {
      // time range for a chunk is 0 to 1 week (in seconds)
      val tMax = Weeks.ONE.toStandardSeconds.getSeconds
      val head +: middle :+ last = weeks.toList
      val headRanges = getRanges(Seq(head), (lx, ux), (ly, uy), (lt, tMax))
      val lastRanges = getRanges(Seq(last), (lx, ux), (ly, uy), (0, ut))
      val middleRanges = if (middle.isEmpty) Seq.empty else getRanges(middle, (lx, ux), (ly, uy), (0, tMax))
      val ranges = headRanges ++ middleRanges ++ lastRanges
      val minz = Z3SFC.index(lx, ly, 0).z
      val maxZ = Z3SFC.index(ux, uy, tMax).z
      val map = Map(head.toShort -> (lz, maxZ), last.toShort -> (minz, uz)) ++
          middle.map(_.toShort -> (minz, maxZ)).toMap
      (ranges, map)
    }

    val zIter = Z3Iterator.configure(zMap, Z3_ITER_PRIORITY)
    val iters = Seq(zIter) ++ iterators
    BatchScanPlan(z3table, ranges, iters, Seq(colFamily), kvsToFeatures, numThreads, hasDuplicates = false)
  }

  def getRanges(weeks: Seq[Int], x: (Double, Double), y: (Double, Double), t: (Long, Long)): Seq[Range] = {
    val prefixes = weeks.map(w => Shorts.toByteArray(w.toShort))
    Z3SFC.ranges(x, y, t).flatMap { case (s, e) =>
      val startBytes = Longs.toByteArray(s)
      val endBytes = Longs.toByteArray(e)
      prefixes.map { prefix =>
        val start = new Text(Bytes.concat(prefix, startBytes))
        val end = Range.followingPrefix(new Text(Bytes.concat(prefix, endBytes)))
        new Range(start, true, end, false)
      }
    }
  }
}

object Z3IdxStrategy extends StrategyProvider {

  val Z3_ITER_PRIORITY = 21
  val FILTERING_ITER_PRIORITY = 25

  /**
   * Gets the estimated cost of running the query. Currently, cost is hard-coded to sort between
   * strategies the way we want. Z3 should be more than id lookups (at 1), high-cardinality attributes (at 1)
   * and less than STidx (at 400) and unknown cardinality attributes (at 999).
   *
   * Eventually cost will be computed based on dynamic metadata and the query.
   */
  override def getCost(filter: QueryFilter, sft: SimpleFeatureType, hints: StrategyHints) =
    if (filter.primary.length > 1) 200 else 400

<<<<<<< HEAD
  def isComplicatedSpatialFilter(f: Filter): Boolean = !f.isInstanceOf[BBOX]
=======
  def isComplicatedSpatialFilter(f: Filter): Boolean = {
    f match {
      case _: BBOX => false
      case _: DWithin => true
      case _: Contains => true
      case _: Crosses => true
      case _: Intersects => true
      case _: Overlaps => true
      case _: Within => true
      case _ => false        // Beyond, Disjoint, DWithin, Equals, Touches
    }
  }

>>>>>>> 98a8f6b9
}<|MERGE_RESOLUTION|>--- conflicted
+++ resolved
@@ -52,11 +52,7 @@
     output(s"Temporal filters: ${filtersToString(temporalFilters)}")
 
     // standardize the two key query arguments:  polygon and date-range
-<<<<<<< HEAD
-    val geomsToCover = geomFilters.flatMap(decomposeToGeometry)
-=======
-    val geomsToCover = tryReduceGeometryFilter(tweakedGeomFilters).flatMap(decomposeToGeometry)
->>>>>>> 98a8f6b9
+    val geomsToCover = tryReduceGeometryFilter(geomFilters).flatMap(decomposeToGeometry)
 
     val collectionToCover: Geometry = geomsToCover match {
       case Nil => null
@@ -188,21 +184,5 @@
   override def getCost(filter: QueryFilter, sft: SimpleFeatureType, hints: StrategyHints) =
     if (filter.primary.length > 1) 200 else 400
 
-<<<<<<< HEAD
   def isComplicatedSpatialFilter(f: Filter): Boolean = !f.isInstanceOf[BBOX]
-=======
-  def isComplicatedSpatialFilter(f: Filter): Boolean = {
-    f match {
-      case _: BBOX => false
-      case _: DWithin => true
-      case _: Contains => true
-      case _: Crosses => true
-      case _: Intersects => true
-      case _: Overlaps => true
-      case _: Within => true
-      case _ => false        // Beyond, Disjoint, DWithin, Equals, Touches
-    }
-  }
-
->>>>>>> 98a8f6b9
 }