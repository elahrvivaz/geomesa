/***********************************************************************
 * Copyright (c) 2013-2018 Commonwealth Computer Research, Inc.
 * All rights reserved. This program and the accompanying materials
 * are made available under the terms of the Apache License, Version 2.0
 * which accompanies this distribution and is available at
 * http://www.opensource.org/licenses/apache2.0.php.
 ***********************************************************************/

package org.locationtech.geomesa.arrow.vector

import java.io.Closeable
import java.util.Date

import com.vividsolutions.jts.geom.Geometry
import org.apache.arrow.memory.BufferAllocator
<<<<<<< HEAD
import org.apache.arrow.vector.complex.NullableMapVector
=======
import org.apache.arrow.vector.complex.{ListVector, MapVector, NullableMapVector}
>>>>>>> 2e7f6e9a
import org.apache.arrow.vector.types.FloatingPointPrecision
import org.apache.arrow.vector.{FieldVector, NullableBigIntVector}
import org.locationtech.geomesa.arrow.features.ArrowSimpleFeature
import org.locationtech.geomesa.arrow.vector.SimpleFeatureVector.EncodingPrecision.EncodingPrecision
import org.locationtech.geomesa.arrow.vector.SimpleFeatureVector.SimpleFeatureEncoding
import org.locationtech.geomesa.utils.geotools.SimpleFeatureTypes
import org.opengis.feature.simple.{SimpleFeature, SimpleFeatureType}

import scala.collection.mutable.ArrayBuffer
import scala.reflect.ClassTag

/**
  * Abstraction for using simple features in Arrow vectors
  *
  * @param sft simple feature type
  * @param underlying underlying arrow vector
  * @param dictionaries map of field names to dictionary values, used for dictionary encoding fields.
  *                     All values must be provided up front.
  * @param encoding options for encoding
  * @param allocator buffer allocator
  */
class SimpleFeatureVector private [arrow] (val sft: SimpleFeatureType,
                                           val underlying: NullableMapVector,
                                           val dictionaries: Map[String, ArrowDictionary],
                                           val encoding: SimpleFeatureEncoding)
                                          (implicit allocator: BufferAllocator) extends Closeable {

  // note: writer creates the map child vectors based on the sft, and should be instantiated before the reader
  val writer = new Writer(this)
  val reader = new Reader(this)

  /**
    * Clear any simple features currently stored in the vector
    */
  def clear(): Unit = underlying.getMutator.setValueCount(0)

  override def close(): Unit = {
    underlying.close()
    writer.close()
  }

  class Writer(vector: SimpleFeatureVector) {
    private [SimpleFeatureVector] val arrowWriter = vector.underlying.getWriter
    private val idWriter = ArrowAttributeWriter.id(Some(vector.underlying), vector.encoding)
    private [arrow] val attributeWriters = ArrowAttributeWriter(sft, Some(vector.underlying), dictionaries, encoding).toArray

    def set(index: Int, feature: SimpleFeature): Unit = {
      arrowWriter.setPosition(index)
      arrowWriter.start()
      idWriter.apply(index, feature.getID)
      var i = 0
      while (i < attributeWriters.length) {
        attributeWriters(i).apply(index, feature.getAttribute(i))
        i += 1
      }
      arrowWriter.end()
    }

    def setValueCount(count: Int): Unit = {
      arrowWriter.setValueCount(count)
      attributeWriters.foreach(_.setValueCount(count))
    }

    private [vector] def close(): Unit = arrowWriter.close()
  }

  class Reader(vector: SimpleFeatureVector) {
    val idReader: ArrowAttributeReader = ArrowAttributeReader.id(vector.underlying, vector.encoding.fids)
    val readers: Array[ArrowAttributeReader] =
      ArrowAttributeReader(sft, vector.underlying, dictionaries, encoding).toArray

    // feature that can be re-populated with calls to 'load'
    val feature: ArrowSimpleFeature = new ArrowSimpleFeature(sft, idReader, readers, -1)

    def get(index: Int): ArrowSimpleFeature = new ArrowSimpleFeature(sft, idReader, readers, index)

    def load(index: Int): Unit = feature.index = index

    def getValueCount: Int = vector.underlying.getAccessor.getValueCount
  }
}

object SimpleFeatureVector {

  val DefaultCapacity = 8096
  val FeatureIdField  = "id"
  val DescriptorKey   = "descriptor"

  object EncodingPrecision extends Enumeration {
    type EncodingPrecision = Value
    val Min, Max = Value
  }

  case class SimpleFeatureEncoding(fids: Boolean, geometry: EncodingPrecision, date: EncodingPrecision)

  object SimpleFeatureEncoding {
    private val Min = SimpleFeatureEncoding(fids = false, EncodingPrecision.Min, EncodingPrecision.Min)
    private val Max = SimpleFeatureEncoding(fids = false, EncodingPrecision.Max, EncodingPrecision.Max)
    private val MinWithFids = SimpleFeatureEncoding(fids = true, EncodingPrecision.Min, EncodingPrecision.Min)
    private val MaxWithFids = SimpleFeatureEncoding(fids = true, EncodingPrecision.Max, EncodingPrecision.Max)

    def min(fids: Boolean): SimpleFeatureEncoding = if (fids) { MinWithFids } else { Min }
    def max(fids: Boolean): SimpleFeatureEncoding = if (fids) { MaxWithFids } else { Max }
  }

  /**
    * Create a new simple feature vector
    *
    * @param sft simple feature type
    * @param dictionaries map of field names to dictionary values, used for dictionary encoding fields.
    *                     All values must be provided up front.
    * @param encoding options for encoding
    * @param capacity initial capacity for number of features able to be stored in vectors
    * @param allocator buffer allocator
    * @return
    */
  def create(sft: SimpleFeatureType,
             dictionaries: Map[String, ArrowDictionary],
             encoding: SimpleFeatureEncoding = SimpleFeatureEncoding.min(false),
             capacity: Int = DefaultCapacity)
            (implicit allocator: BufferAllocator): SimpleFeatureVector = {
    val underlying = NullableMapVector.empty(sft.getTypeName, allocator)
    val vector = new SimpleFeatureVector(sft, underlying, dictionaries, encoding)
    // set capacity after all child vectors have been created by the writers, then allocate
    underlying.setInitialCapacity(capacity)
    underlying.allocateNew()
    vector
  }

  /**
    * Creates a simple feature vector based on an existing arrow vector
    *
    * @param vector arrow vector
    * @param dictionaries map of field names to dictionary values, used for dictionary encoding fields.
    *                     All values must be provided up front.
    * @param allocator buffer allocator
    * @return
    */
  def wrap(vector: NullableMapVector, dictionaries: Map[String, ArrowDictionary])
          (implicit allocator: BufferAllocator): SimpleFeatureVector = {
    val (sft, encoding) = getFeatureType(vector)
    new SimpleFeatureVector(sft, vector, dictionaries, encoding)
  }

  /**
    * Create a simple feature vector using a new arrow vector
    *
    * @param vector simple feature vector to copy
    * @param underlying arrow vector
    * @param allocator buffer allocator
    * @return
    */
  def clone(vector: SimpleFeatureVector, underlying: NullableMapVector)
           (implicit allocator: BufferAllocator): SimpleFeatureVector = {
    new SimpleFeatureVector(vector.sft, underlying, vector.dictionaries, vector.encoding)
  }

  /**
    * Reads the feature type and feature encoding from an existing arrow vector
    *
    * @param vector vector
    * @return
    */
  def getFeatureType(vector: NullableMapVector): (SimpleFeatureType, SimpleFeatureEncoding) = {
    import org.locationtech.geomesa.utils.geotools.RichSimpleFeatureType.RichSimpleFeatureType
    import scala.collection.JavaConversions._

    var includeFids = false
    val attributes = ArrayBuffer.empty[String]
    vector.getField.getChildren.foreach { field =>
      if (field.getName == FeatureIdField) {
        includeFids = true
      } else {
        attributes.append(field.getMetadata.get(DescriptorKey))
      }
    }
    val sft = SimpleFeatureTypes.createType(vector.getField.getName, attributes.mkString(","))
    val geomPrecision = {
      val geomVector: Option[FieldVector] =
        Option(sft.getGeomField).flatMap(d => Option(vector.getChild(d))).orElse(getNestedVector[Geometry](sft, vector))
      val isDouble = geomVector.exists(v => GeometryFields.precisionFromField(v.getField) == FloatingPointPrecision.DOUBLE)
      if (isDouble) { EncodingPrecision.Max } else { EncodingPrecision.Min }
    }
    val datePrecision = {

      val dateVector: Option[FieldVector] =
        sft.getDtgField.flatMap(d => Option(vector.getChild(d))).orElse(getNestedVector[Date](sft, vector))
      val isLong = dateVector.exists(_.isInstanceOf[NullableBigIntVector])
      if (isLong) { EncodingPrecision.Max } else { EncodingPrecision.Min }
    }
    val encoding = SimpleFeatureEncoding(includeFids, geomPrecision, datePrecision)

    (sft, encoding)
  }

<<<<<<< HEAD
  def isGeometryVector(vector: FieldVector): Boolean = {
    Option(vector.getField.getMetadata.get(DescriptorKey))
        .map(SimpleFeatureTypes.createDescriptor)
        .exists(d => classOf[Geometry].isAssignableFrom(d.getType.getBinding))
=======
  /**
    * Checks nested vector types (lists and maps) for instances of the given type
    *
    * @param sft simple feature type
    * @param vector simple feature vector
    * @param ct class tag
    *
    * @return
    */
  private def getNestedVector[T](sft: SimpleFeatureType,
                                 vector: NullableMapVector)
                                (implicit ct: ClassTag[T]): Option[FieldVector] = {
    import org.locationtech.geomesa.utils.geotools.RichAttributeDescriptors.RichAttributeDescriptor

    import scala.collection.JavaConversions._

    sft.getAttributeDescriptors.flatMap {
      case d if d.isList && ct.runtimeClass.isAssignableFrom(d.getListType()) =>
        Option(vector.getChild(d.getLocalName).asInstanceOf[ListVector]).map(_.getDataVector)
      case d if d.isMap && ct.runtimeClass.isAssignableFrom(d.getMapTypes()._1) =>
        Option(vector.getChild(d.getLocalName).asInstanceOf[MapVector]).map(_.getChildrenFromFields.get(0))
      case d if d.isMap && ct.runtimeClass.isAssignableFrom(d.getMapTypes()._2) =>
        Option(vector.getChild(d.getLocalName).asInstanceOf[MapVector]).map(_.getChildrenFromFields.get(1))
      case _ => None
    }.headOption
>>>>>>> 2e7f6e9a
  }
}<|MERGE_RESOLUTION|>--- conflicted
+++ resolved
@@ -13,11 +13,7 @@
 
 import com.vividsolutions.jts.geom.Geometry
 import org.apache.arrow.memory.BufferAllocator
-<<<<<<< HEAD
-import org.apache.arrow.vector.complex.NullableMapVector
-=======
 import org.apache.arrow.vector.complex.{ListVector, MapVector, NullableMapVector}
->>>>>>> 2e7f6e9a
 import org.apache.arrow.vector.types.FloatingPointPrecision
 import org.apache.arrow.vector.{FieldVector, NullableBigIntVector}
 import org.locationtech.geomesa.arrow.features.ArrowSimpleFeature
@@ -183,6 +179,7 @@
     */
   def getFeatureType(vector: NullableMapVector): (SimpleFeatureType, SimpleFeatureEncoding) = {
     import org.locationtech.geomesa.utils.geotools.RichSimpleFeatureType.RichSimpleFeatureType
+
     import scala.collection.JavaConversions._
 
     var includeFids = false
@@ -213,12 +210,12 @@
     (sft, encoding)
   }
 
-<<<<<<< HEAD
   def isGeometryVector(vector: FieldVector): Boolean = {
     Option(vector.getField.getMetadata.get(DescriptorKey))
         .map(SimpleFeatureTypes.createDescriptor)
         .exists(d => classOf[Geometry].isAssignableFrom(d.getType.getBinding))
-=======
+  }
+
   /**
     * Checks nested vector types (lists and maps) for instances of the given type
     *
@@ -244,6 +241,5 @@
         Option(vector.getChild(d.getLocalName).asInstanceOf[MapVector]).map(_.getChildrenFromFields.get(1))
       case _ => None
     }.headOption
->>>>>>> 2e7f6e9a
   }
 }