/*
 * Copyright 2015 Commonwealth Computer Research, Inc.
 *
 * Licensed under the Apache License, Version 2.0 (the License);
 * you may not use this file except in compliance with the License.
 * You may obtain a copy of the License at
 *
 * http://www.apache.org/licenses/LICENSE-2.0
 *
 * Unless required by applicable law or agreed to in writing, software
 * distributed under the License is distributed on an AS IS BASIS,
 * WITHOUT WARRANTIES OR CONDITIONS OF ANY KIND, either express or implied.
 * See the License for the specific language governing permissions and
 * limitations under the License.
 */
package org.locationtech.geomesa.kafka

import java.util.concurrent.atomic.AtomicBoolean
import java.util.concurrent.{Executors, LinkedBlockingQueue, TimeUnit}

import com.google.common.base.Ticker
import com.google.common.cache.{Cache, CacheBuilder, RemovalListener, RemovalNotification}
import com.typesafe.scalalogging.slf4j.Logging
import org.geotools.data.Query
import org.geotools.data.store.ContentEntry
import org.locationtech.geomesa.kafka.consumer.KafkaConsumerFactory
import org.locationtech.geomesa.utils.geotools.Conversions._
import org.locationtech.geomesa.utils.geotools.FR
import org.locationtech.geomesa.utils.index.{BucketIndex, SpatialIndex}
import org.locationtech.geomesa.utils.stats.{AutoLoggingTimings, MethodProfiling}
import org.opengis.feature.simple.{SimpleFeature, SimpleFeatureType}
import org.opengis.filter.Filter

import scala.collection.JavaConverters._
import scala.collection.mutable

class LiveKafkaConsumerFeatureSource(entry: ContentEntry,
                                     sft: SimpleFeatureType,
                                     topic: String,
                                     kf: KafkaConsumerFactory,
                                     expirationPeriod: Option[Long] = None,
                                     query: Query = null)
                                    (implicit ticker: Ticker = Ticker.systemTicker())
  extends KafkaConsumerFeatureSource(entry, sft, query) with Runnable with Logging {

  private[kafka] val featureCache = new LiveFeatureCache(sft, expirationPeriod)

  private val msgDecoder = new KafkaGeoMessageDecoder(sft)
  private val queue = new LinkedBlockingQueue[GeoMessage]()
  private val stream = kf.messageStreams(topic, 1).head

  private val running = new AtomicBoolean(true)
<<<<<<< HEAD

  val es = Executors.newFixedThreadPool(2)
  sys.addShutdownHook { running.set(false); es.shutdownNow() }

  es.submit(this)
  es.submit(new Runnable() {
    override def run(): Unit = {
      var count = 0
      // keep track of last offset we've read to avoid re-processing messages
      // each index in the array corresponds to a partition - since we don't know the number of partitions
      // up front, we start with 3 and expand as needed below
      var lastOffsets = mutable.ArrayBuffer.fill(3)(-1L)
      while (running.get) {
        try {
          val iter = stream.iterator()
          while (running.get && iter.hasNext()) {
            val msg = iter.next()
            val isValid = try {
              msg.offset > lastOffsets(msg.partition)
            } catch {
              case e: IndexOutOfBoundsException =>
                // resize the offsets array to accommodate the partitions
                // since this should happen very infrequently, it should be cheaper than checking the size
                // each time through the loop
                val copy = mutable.ArrayBuffer.fill(msg.partition + 1)(-1L)
                lastOffsets.indices.foreach(i => copy(i) = lastOffsets(i))
                lastOffsets = copy
                true
            }
            if (isValid) {
              lastOffsets(msg.partition) = msg.offset // keep track of last read offset
              count = 0 // reset error count
              val geoMessage = msgDecoder.decode(msg)
              logger.debug(s"Consumed message $geoMessage")
              if (!queue.offer(geoMessage)) {
                logger.warn(s"Dropped message $geoMessage due to queue capacity")
              }
            } else {
              logger.debug(s"Ignoring replayed message from kafka with offset ${msg.offset}")
            }
          }
        } catch {
          case t: InterruptedException =>
            logger.error("Caught interrupted exception in consumer", t)
            running.set(false)

          case t: Throwable =>
            logger.error("Caught exception while running consumer", t)
            count += 1
            if (count == 300) {
              count = 0
              running.set(false)
            } else {
              Thread.sleep(1000)
            }
        }
      }
    }
  })

=======

  val es = Executors.newFixedThreadPool(2)
  sys.addShutdownHook { running.set(false); es.shutdownNow() }

  es.submit(this)
  es.submit(new Runnable() {
    override def run(): Unit = {
      var count = 0
      // keep track of last offset we've read to avoid re-processing messages
      // each index in the array corresponds to a partition - since we don't know the number of partitions
      // up front, we start with 3 and expand as needed below
      var lastOffsets = mutable.ArrayBuffer.fill(3)(-1L)
      while (running.get) {
        try {
          val iter = stream.iterator()
          while (running.get && iter.hasNext()) {
            val msg = iter.next()
            val isValid = try {
              msg.offset > lastOffsets(msg.partition)
            } catch {
              case e: IndexOutOfBoundsException =>
                // resize the offsets array to accommodate the partitions
                // since this should happen very infrequently, it should be cheaper than checking the size
                // each time through the loop
                val copy = mutable.ArrayBuffer.fill(msg.partition + 1)(-1L)
                lastOffsets.indices.foreach(i => copy(i) = lastOffsets(i))
                lastOffsets = copy
                true
            }
            if (isValid) {
              lastOffsets(msg.partition) = msg.offset // keep track of last read offset
              count = 0 // reset error count
              val geoMessage = msgDecoder.decode(msg)
              logger.debug(s"Consumed message $geoMessage")
              if (!queue.offer(geoMessage)) {
                logger.warn(s"Dropped message $geoMessage due to queue capacity")
              }
            } else {
              logger.debug(s"Ignoring replayed message from kafka with offset ${msg.offset}")
            }
          }
        } catch {
          case t: InterruptedException =>
            logger.error("Caught interrupted exception in consumer", t)
            running.set(false)

          case t: Throwable =>
            logger.error("Caught exception while running consumer", t)
            count += 1
            if (count == 300) {
              count = 0
              running.set(false)
            } else {
              Thread.sleep(1000)
            }
        }
      }
    }
  })

>>>>>>> 735acba8
  override def run(): Unit = while (running.get) {
    queue.take() match {
      case update: CreateOrUpdate => featureCache.createOrUpdateFeature(update)
      case del: Delete            => featureCache.removeFeature(del)
      case clr: Clear             => featureCache.clear()
      case m                      => throw new IllegalArgumentException(s"Unknown message: $m")
    }
  }

  // optimized for filter.include
  override def getCountInternal(query: Query): Int = featureCache.size(query.getFilter)

  override def getReaderForFilter(f: Filter): FR = featureCache.getReaderForFilter(f)
}

/** @param sft the [[SimpleFeatureType]]
  * @param expirationPeriod the number of milliseconds after write to expire a feature or ``None`` to not
  *                         expire
  * @param ticker used to determine elapsed time for expiring entries
  */
class LiveFeatureCache(override val sft: SimpleFeatureType,
                       expirationPeriod: Option[Long])(implicit ticker: Ticker)
  extends KafkaConsumerFeatureCache with MethodProfiling {

  var spatialIndex: SpatialIndex[SimpleFeature] = new BucketIndex[SimpleFeature]

  val cache: Cache[String, FeatureHolder] = {
    val cb = CacheBuilder.newBuilder().ticker(ticker)
    expirationPeriod.foreach { ep =>
      cb.expireAfterWrite(ep, TimeUnit.MILLISECONDS)
        .removalListener(
          new RemovalListener[String, FeatureHolder] {
            def onRemoval(removal: RemovalNotification[String, FeatureHolder]) = {
              spatialIndex.remove(removal.getValue.env, removal.getValue.sf)
            }
          }
        )
    }
    cb.build()
  }

  override val features: mutable.Map[String, FeatureHolder] = cache.asMap().asScala
implicit val timings = new AutoLoggingTimings(10000)
  def createOrUpdateFeature(update: CreateOrUpdate): Unit = {
    val sf = update.feature
    val id = sf.getID
    val old = cache.getIfPresent(id)
    if (old != null) {
<<<<<<< HEAD
      profile(spatialIndex.remove(old.env, old.sf), "remove")
=======
      qt.remove(old.env, old.sf)
>>>>>>> 735acba8
    }
    val env = sf.geometry.getEnvelopeInternal
    profile(spatialIndex.insert(env, sf), "insert")
    cache.put(id, FeatureHolder(sf, env))
  }

  def removeFeature(toDelete: Delete): Unit = {
    val id = toDelete.id
    val old = cache.getIfPresent(id)
    if (old != null) {
<<<<<<< HEAD
      profile(spatialIndex.remove(old.env, old.sf), "remove")
=======
      qt.remove(old.env, old.sf)
>>>>>>> 735acba8
      cache.invalidate(id)
    }
  }

  def clear(): Unit = {
    cache.invalidateAll()
    spatialIndex = new BucketIndex[SimpleFeature]
  }
}<|MERGE_RESOLUTION|>--- conflicted
+++ resolved
@@ -50,7 +50,6 @@
   private val stream = kf.messageStreams(topic, 1).head
 
   private val running = new AtomicBoolean(true)
-<<<<<<< HEAD
 
   val es = Executors.newFixedThreadPool(2)
   sys.addShutdownHook { running.set(false); es.shutdownNow() }
@@ -111,68 +110,6 @@
     }
   })
 
-=======
-
-  val es = Executors.newFixedThreadPool(2)
-  sys.addShutdownHook { running.set(false); es.shutdownNow() }
-
-  es.submit(this)
-  es.submit(new Runnable() {
-    override def run(): Unit = {
-      var count = 0
-      // keep track of last offset we've read to avoid re-processing messages
-      // each index in the array corresponds to a partition - since we don't know the number of partitions
-      // up front, we start with 3 and expand as needed below
-      var lastOffsets = mutable.ArrayBuffer.fill(3)(-1L)
-      while (running.get) {
-        try {
-          val iter = stream.iterator()
-          while (running.get && iter.hasNext()) {
-            val msg = iter.next()
-            val isValid = try {
-              msg.offset > lastOffsets(msg.partition)
-            } catch {
-              case e: IndexOutOfBoundsException =>
-                // resize the offsets array to accommodate the partitions
-                // since this should happen very infrequently, it should be cheaper than checking the size
-                // each time through the loop
-                val copy = mutable.ArrayBuffer.fill(msg.partition + 1)(-1L)
-                lastOffsets.indices.foreach(i => copy(i) = lastOffsets(i))
-                lastOffsets = copy
-                true
-            }
-            if (isValid) {
-              lastOffsets(msg.partition) = msg.offset // keep track of last read offset
-              count = 0 // reset error count
-              val geoMessage = msgDecoder.decode(msg)
-              logger.debug(s"Consumed message $geoMessage")
-              if (!queue.offer(geoMessage)) {
-                logger.warn(s"Dropped message $geoMessage due to queue capacity")
-              }
-            } else {
-              logger.debug(s"Ignoring replayed message from kafka with offset ${msg.offset}")
-            }
-          }
-        } catch {
-          case t: InterruptedException =>
-            logger.error("Caught interrupted exception in consumer", t)
-            running.set(false)
-
-          case t: Throwable =>
-            logger.error("Caught exception while running consumer", t)
-            count += 1
-            if (count == 300) {
-              count = 0
-              running.set(false)
-            } else {
-              Thread.sleep(1000)
-            }
-        }
-      }
-    }
-  })
-
->>>>>>> 735acba8
   override def run(): Unit = while (running.get) {
     queue.take() match {
       case update: CreateOrUpdate => featureCache.createOrUpdateFeature(update)
@@ -221,11 +158,7 @@
     val id = sf.getID
     val old = cache.getIfPresent(id)
     if (old != null) {
-<<<<<<< HEAD
       profile(spatialIndex.remove(old.env, old.sf), "remove")
-=======
-      qt.remove(old.env, old.sf)
->>>>>>> 735acba8
     }
     val env = sf.geometry.getEnvelopeInternal
     profile(spatialIndex.insert(env, sf), "insert")
@@ -233,14 +166,9 @@
   }
 
   def removeFeature(toDelete: Delete): Unit = {
-    val id = toDelete.id
-    val old = cache.getIfPresent(id)
+    val old = cache.getIfPresent(toDelete.id)
     if (old != null) {
-<<<<<<< HEAD
       profile(spatialIndex.remove(old.env, old.sf), "remove")
-=======
-      qt.remove(old.env, old.sf)
->>>>>>> 735acba8
       cache.invalidate(id)
     }
   }
