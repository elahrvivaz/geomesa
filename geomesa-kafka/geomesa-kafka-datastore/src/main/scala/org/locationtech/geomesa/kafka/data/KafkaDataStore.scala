/***********************************************************************
 * Copyright (c) 2013-2022 Commonwealth Computer Research, Inc.
 * All rights reserved. This program and the accompanying materials
 * are made available under the terms of the Apache License, Version 2.0
 * which accompanies this distribution and is available at
 * http://www.opensource.org/licenses/apache2.0.php.
 ***********************************************************************/

package org.locationtech.geomesa.kafka.data

import com.github.benmanes.caffeine.cache.{CacheLoader, Caffeine, Ticker}
import com.typesafe.scalalogging.LazyLogging
import org.apache.kafka.clients.admin.{AdminClient, AdminClientConfig, NewTopic}
import org.apache.kafka.clients.consumer.ConsumerConfig.GROUP_ID_CONFIG
import org.apache.kafka.clients.consumer.internals.NoOpConsumerRebalanceListener
import org.apache.kafka.clients.consumer.{Consumer, ConsumerRebalanceListener, KafkaConsumer}
import org.apache.kafka.clients.producer.ProducerConfig.{ACKS_CONFIG, PARTITIONER_CLASS_CONFIG}
import org.apache.kafka.clients.producer.{KafkaProducer, Producer}
import org.apache.kafka.common.TopicPartition
import org.apache.kafka.common.serialization.{ByteArrayDeserializer, ByteArraySerializer}
import org.geotools.data.simple.SimpleFeatureStore
import org.geotools.data.{Query, Transaction}
import org.locationtech.geomesa.features.SerializationType.SerializationType
import org.locationtech.geomesa.filter.factory.FastFilterFactory
import org.locationtech.geomesa.index.FlushableFeatureWriter
import org.locationtech.geomesa.index.geotools.GeoMesaDataStoreFactory.NamespaceConfig
import org.locationtech.geomesa.index.geotools.{GeoMesaFeatureReader, MetadataBackedDataStore}
import org.locationtech.geomesa.index.metadata.GeoMesaMetadata
import org.locationtech.geomesa.index.stats.{GeoMesaStats, HasGeoMesaStats, RunnableStats}
import org.locationtech.geomesa.kafka.KafkaConsumerVersions
import org.locationtech.geomesa.kafka.consumer.ThreadedConsumer.ConsumerErrorHandler
import org.locationtech.geomesa.kafka.data.KafkaCacheLoader.KafkaCacheLoaderImpl
import org.locationtech.geomesa.kafka.data.KafkaDataStore.KafkaDataStoreConfig
import org.locationtech.geomesa.kafka.data.KafkaFeatureWriter._
import org.locationtech.geomesa.kafka.index._
import org.locationtech.geomesa.kafka.utils.GeoMessageProcessor
import org.locationtech.geomesa.kafka.utils.GeoMessageProcessor.GeoMessageConsumer
import org.locationtech.geomesa.kafka.utils.GeoMessageSerializer.{GeoMessagePartitioner, GeoMessageSerializerFactory}
import org.locationtech.geomesa.memory.cqengine.utils.CQIndexType.CQIndexType
import org.locationtech.geomesa.metrics.core.GeoMesaMetrics
import org.locationtech.geomesa.security.AuthorizationsProvider
import org.locationtech.geomesa.utils.audit.{AuditProvider, AuditWriter}
import org.locationtech.geomesa.utils.conf.GeoMesaSystemProperties.SystemProperty
import org.locationtech.geomesa.utils.geotools.SimpleFeatureTypes.Configs.TableSharing
import org.locationtech.geomesa.utils.geotools.SimpleFeatureTypes.InternalConfigs.TableSharingPrefix
import org.locationtech.geomesa.utils.geotools.Transform.Transforms
import org.locationtech.geomesa.utils.geotools.{SimpleFeatureTypes, Transform}
import org.locationtech.geomesa.utils.io.{CloseWithLogging, WithClose}
import org.locationtech.geomesa.utils.zk.ZookeeperLocking
import org.opengis.feature.simple.SimpleFeatureType
import org.opengis.filter.Filter

import java.io.{Closeable, IOException, StringReader}
import java.util.concurrent.{ConcurrentHashMap, ScheduledExecutorService}
import java.util.{Collections, Properties, UUID}
import scala.concurrent.duration.Duration
import scala.util.{Failure, Success, Try}

class KafkaDataStore(
    val config: KafkaDataStoreConfig,
    val metadata: GeoMesaMetadata[String],
    private[kafka] val serialization: GeoMessageSerializerFactory
  ) extends MetadataBackedDataStore(config) with HasGeoMesaStats with ZookeeperLocking {

  import KafkaDataStore.TopicKey
  import org.apache.kafka.clients.producer.ProducerConfig.TRANSACTIONAL_ID_CONFIG
  import org.locationtech.geomesa.utils.geotools.RichSimpleFeatureType.RichSimpleFeatureType

  import scala.collection.JavaConverters._

  override val stats: GeoMesaStats = new RunnableStats(this)

  // note: sharing a single producer is generally faster
  // http://kafka.apache.org/0110/javadoc/index.html?org/apache/kafka/clients/producer/KafkaProducer.html

  // only instantiate the producer if needed
  private val defaultProducer = new LazyProducer(KafkaDataStore.producer(config.brokers, config.producers.properties))
  // noinspection ScalaDeprecation
  private val partitionedProducer = new LazyProducer(KafkaDataStore.producer(config))

  // view type name -> actual type name
  private val layerViewLookup =
    config.layerViewsConfig.flatMap { case (typeName, views) => views.map(_.typeName -> typeName).toMap }

  private val cleared = Collections.newSetFromMap(new ConcurrentHashMap[String, java.lang.Boolean]())

  private val caches = Caffeine.newBuilder().build[String, KafkaCacheLoader](new CacheLoader[String, KafkaCacheLoader] {
    override def load(key: String): KafkaCacheLoader = {
      if (config.consumers.count < 1) {
        logger.info("Kafka consumers disabled for this data store instance")
        KafkaCacheLoader.NoOpLoader
      } else {
        val sft = KafkaDataStore.super.getSchema(key)
        val views = config.layerViewsConfig.getOrElse(key, Seq.empty).map(KafkaDataStore.createLayerView(sft, _))
        // if the expiry is zero, this will return a NoOpFeatureCache
        val cache = KafkaFeatureCache(sft, config.indices, views, config.metrics)
        val topic = KafkaDataStore.topic(sft)
        val consumers = KafkaDataStore.consumers(config.brokers, topic, config.consumers)
        val frequency = KafkaDataStore.LoadIntervalProperty.toDuration.get.toMillis
        val serializer = serialization.apply(sft, config.serialization, config.indices.lazyDeserialization)
        val initialLoad = config.consumers.readBack.isDefined
        val expiry = config.indices.expiry
        new KafkaCacheLoaderImpl(sft, cache, consumers, topic, frequency, serializer, initialLoad, expiry)
      }
    }
  })

  private val runner = new KafkaQueryRunner(this, cache)

  // migrate old schemas, if any
  if (!metadata.read("migration", "check").exists(_.toBoolean)) {
    new MetadataMigration(this, config.catalog, config.zookeepers).run()
    metadata.insert("migration", "check", "true")
  }

  /**
    * Start consuming from all topics. Consumers are normally only started for a simple feature type
    * when it is first queried - this will start them immediately.
    */
  def startAllConsumers(): Unit = super.getTypeNames.foreach(caches.get)

  /**
   * Create a message consumer for the given feature type. This can be used for guaranteed at-least-once
   * message processing
   *
   * @param typeName type name
   * @param groupId consumer group id
   * @param processor message processor
   * @return
   */
  def createConsumer(
      typeName: String,
      groupId: String,
      processor: GeoMessageProcessor,
      errorHandler: Option[ConsumerErrorHandler] = None): Closeable = {
    val sft = getSchema(typeName)
    if (sft == null) {
      throw new IllegalArgumentException(s"Schema '$typeName' does not exist; call `createSchema` first")
    }
    val topic = KafkaDataStore.topic(sft)
    val consumers = {
      // add group id and
      // disable read-back so we don't trigger a re-balance listener that messes with group offset tracking
      val props = config.consumers.properties + (GROUP_ID_CONFIG -> groupId)
      val conf = config.consumers.copy(properties = props, readBack = None)
      KafkaDataStore.consumers(config.brokers, topic, conf)
    }
    val frequency = java.time.Duration.ofMillis(KafkaDataStore.LoadIntervalProperty.toDuration.get.toMillis)
    val serializer = serialization.apply(sft, config.serialization, config.indices.lazyDeserialization)
    val consumer = new GeoMessageConsumer(consumers, frequency, serializer, processor)
    consumer.startConsumers(errorHandler)
    consumer
  }

  override def getSchema(typeName: String): SimpleFeatureType = {
    layerViewLookup.get(typeName) match {
      case None => super.getSchema(typeName)
      case Some(orig) =>
        val parent = super.getSchema(orig)
        if (parent == null) {
          logger.warn(s"Backing schema '$orig' for configured layer view '$typeName' does not exist")
          null
        } else {
          val view = config.layerViewsConfig.get(orig).flatMap(_.find(_.typeName == typeName)).getOrElse {
            // this should be impossible since we created the lookup from the view config
            throw new IllegalStateException("Inconsistent layer view config")
          }
          KafkaDataStore.createLayerView(parent, view).viewSft
        }
    }
  }

  override def getTypeNames: Array[String] = {
    val nonViews = super.getTypeNames
    nonViews ++ layerViewLookup.toArray.flatMap { case (k, v) =>
      if (nonViews.contains(v)) {
        Some(k)
      } else {
        logger.warn(s"Backing schema '$v' for configured layer view '$k' does not exist")
        None
      }
    }
  }

  @throws(classOf[IllegalArgumentException])
  override protected def preSchemaCreate(sft: SimpleFeatureType): Unit = {
    // note: kafka doesn't allow slashes in topic names
    KafkaDataStore.topic(sft) match {
      case null  => KafkaDataStore.setTopic(sft, s"${config.catalog}-${sft.getTypeName}".replaceAll("/", "-"))
      case topic if topic.contains("/") => throw new IllegalArgumentException(s"Topic cannot contain '/': $topic")
      case topic => logger.debug(s"Using user-defined topic [$topic]")
    }
    // disable our custom partitioner by default, as it messes with Kafka streams co-partition joining
    // and it's not required since we switched our keys to be feature ids
    if (!sft.getUserData.containsKey(KafkaDataStore.PartitioningKey)) {
      sft.getUserData.put(KafkaDataStore.PartitioningKey, KafkaDataStore.PartitioningDefault)
    }
    // remove table sharing as it's not relevant
    sft.getUserData.remove(TableSharing)
    sft.getUserData.remove(TableSharingPrefix)
  }

  @throws(classOf[IllegalArgumentException])
  override protected def preSchemaUpdate(sft: SimpleFeatureType, previous: SimpleFeatureType): Unit = {
    if (layerViewLookup.contains(sft.getTypeName)) {
      throw new IllegalArgumentException(
        s"Schema '${sft.getTypeName}' is a read-only view of '${layerViewLookup(sft.getTypeName)}'")
    }
    val topic = KafkaDataStore.topic(sft)
    if (topic == null) {
      throw new IllegalArgumentException(s"Topic must be defined in user data under '$TopicKey'")
    } else if (topic != KafkaDataStore.topic(previous)) {
      if (topic.contains("/")) {
        throw new IllegalArgumentException(s"Topic cannot contain '/': $topic")
      }
      onSchemaDeleted(previous)
      onSchemaCreated(sft)
    }
  }

  // create kafka topic
  override protected def onSchemaCreated(sft: SimpleFeatureType): Unit = {
    val topic = KafkaDataStore.topic(sft)
    val props = new Properties()
    props.put(AdminClientConfig.BOOTSTRAP_SERVERS_CONFIG, config.brokers)
    config.producers.properties.foreach { case (k, v) => props.put(k, v) }

    WithClose(AdminClient.create(props)) { admin =>
      if (admin.listTopics().names().get.contains(topic)) {
        logger.warn(
          s"Topic [$topic] already exists - it may contain invalid data and/or not " +
              "match the expected topic configuration")
      } else {
        val newTopic =
          new NewTopic(topic, config.topics.partitions, config.topics.replication.toShort)
              .configs(KafkaDataStore.topicConfig(sft))
        admin.createTopics(Collections.singletonList(newTopic)).all().get
      }
    }
  }

  // invalidate any cached consumers in order to reload the new schema
  override protected def onSchemaUpdated(sft: SimpleFeatureType, previous: SimpleFeatureType): Unit = {
    Option(caches.getIfPresent(sft.getTypeName)).foreach { cache =>
      cache.close()
      caches.invalidate(sft.getTypeName)
    }
  }

  // stop consumers and delete kafka topic
  override protected def onSchemaDeleted(sft: SimpleFeatureType): Unit = {
    if (layerViewLookup.contains(sft.getTypeName)) {
      throw new IllegalArgumentException(
        s"Schema '${sft.getTypeName}' is a read-only view of '${layerViewLookup(sft.getTypeName)}'")
    }
    Option(caches.getIfPresent(sft.getTypeName)).foreach { cache =>
      cache.close()
      caches.invalidate(sft.getTypeName)
    }
    val topic = KafkaDataStore.topic(sft)
    val props = new Properties()
    props.put(AdminClientConfig.BOOTSTRAP_SERVERS_CONFIG, config.brokers)
    config.producers.properties.foreach { case (k, v) => props.put(k, v) }

    WithClose(AdminClient.create(props)) { admin =>
      if (admin.listTopics().names().get.contains(topic)) {
        admin.deleteTopics(Collections.singletonList(topic)).all().get
      } else {
        logger.warn(s"Topic [$topic] does not exist, can't delete it")
      }
    }
  }

  /**
    * @see org.geotools.data.DataStore#getFeatureSource(org.opengis.feature.type.Name)
    * @param typeName simple feature type name
    * @return featureStore, suitable for reading and writing
    */
  override def getFeatureSource(typeName: String): SimpleFeatureStore = {
    val sft = getSchema(typeName)
    if (sft == null) {
      throw new IOException(s"Schema '$typeName' has not been initialized. Please call 'createSchema' first.")
    }
    new KafkaFeatureStore(this, sft, runner, cache(typeName))
  }

  private[geomesa] def getFeatureReader(
      sft: SimpleFeatureType,
      transaction: Transaction,
      query: Query): GeoMesaFeatureReader = {
    // kick off the kafka consumers for this sft, if not already started
    caches.get(layerViewLookup.getOrElse(query.getTypeName, query.getTypeName))
    GeoMesaFeatureReader(sft, query, runner, None, config.audit)
  }

  override private[geomesa] def getFeatureWriter(
      sft: SimpleFeatureType,
      transaction: Transaction,
      filter: Option[Filter]): FlushableFeatureWriter = {
    if (layerViewLookup.contains(sft.getTypeName)) {
      throw new IllegalArgumentException(
        s"Schema '${sft.getTypeName}' is a read-only view of '${layerViewLookup(sft.getTypeName)}'")
    }
    val producer = getTransactionalProducer(sft, transaction)
    val vis = sft.isVisibilityRequired
    val serializer = serialization.apply(sft, config.serialization, `lazy` = false)
    val writer = filter match {
      case None if vis    => new AppendKafkaFeatureWriter(sft, producer, serializer) with RequiredVisibilityWriter
      case None           => new AppendKafkaFeatureWriter(sft, producer, serializer)
      case Some(f) if vis => new ModifyKafkaFeatureWriter(sft, producer, serializer, f) with RequiredVisibilityWriter
      case Some(f)        => new ModifyKafkaFeatureWriter(sft, producer, serializer, f)
    }
    if (config.clearOnStart && cleared.add(sft.getTypeName)) {
      writer.clear()
    }
    writer
  }

  override def dispose(): Unit = {
    CloseWithLogging(defaultProducer)
    CloseWithLogging(partitionedProducer)
    CloseWithLogging(caches.asMap.asScala.values)
    caches.invalidateAll()
    super.dispose()
  }

  // zookeeper locking methods
  override protected def zookeepers: String = config.zookeepers

  private def getTransactionalProducer(sft: SimpleFeatureType, transaction: Transaction): KafkaFeatureProducer = {
    val useDefaultPartitioning = KafkaDataStore.usesDefaultPartitioning(sft)

    if (transaction == null || transaction == Transaction.AUTO_COMMIT) {
      val producer = if (useDefaultPartitioning) { defaultProducer.producer } else { partitionedProducer.producer }
      return AutoCommitProducer(producer)
    }

    val state = transaction.getState(KafkaDataStore.TransactionStateKey)
    if (state == null) {
      val partitioner = if (useDefaultPartitioning) { Map.empty } else {
        Map(PARTITIONER_CLASS_CONFIG -> classOf[GeoMessagePartitioner].getName)
      }
      // add kafka transactional id if it's not set, but force acks to "all" as required by kafka
      val props =
        Map(TRANSACTIONAL_ID_CONFIG -> UUID.randomUUID().toString) ++
            partitioner ++
            config.producers.properties ++
            Map(ACKS_CONFIG -> "all")
      val producer = KafkaTransactionState(KafkaDataStore.producer(config.brokers, props))
      transaction.putState(KafkaDataStore.TransactionStateKey, producer)
      producer
    } else {
      state match {
        case p: KafkaTransactionState => p
        case _ => throw new IllegalArgumentException(s"Found non-kafka state in transaction: $state")
      }
    }
  }

  /**
   * Get the feature cache for the type name, which may be a real feature type or a view
   *
   * @param typeName type name
   * @return
   */
  private def cache(typeName: String): KafkaFeatureCache = {
    layerViewLookup.get(typeName) match {
      case None => caches.get(typeName).cache
      case Some(orig) =>
        caches.get(orig).cache.views.find(_.sft.getTypeName == typeName).getOrElse {
          throw new IllegalStateException(
            s"Could not find layer view for typeName '$typeName' in cache ${caches.get(orig)}")
        }
    }
  }
}

object KafkaDataStore extends LazyLogging {

  val TopicKey = "geomesa.kafka.topic"
  val TopicConfigKey = "kafka.topic.config"
  val PartitioningKey = "geomesa.kafka.partitioning"

  val MetadataPath = "metadata"

  val TransactionStateKey = "geomesa.kafka.state"

  val PartitioningDefault = "default"

  val LoadIntervalProperty: SystemProperty = SystemProperty("geomesa.kafka.load.interval", "1s")

  // marker to trigger the cq engine index when using the deprecated enable flag
  private[kafka] val CqIndexFlag: (String, CQIndexType) = null

  def topic(sft: SimpleFeatureType): String = sft.getUserData.get(TopicKey).asInstanceOf[String]

  def setTopic(sft: SimpleFeatureType, topic: String): Unit = sft.getUserData.put(TopicKey, topic)

  def topicConfig(sft: SimpleFeatureType): java.util.Map[String, String] = {
    val props = new Properties()
    val config = sft.getUserData.get(TopicConfigKey).asInstanceOf[String]
    if (config != null) {
      props.load(new StringReader(config))
    }
    props.asInstanceOf[java.util.Map[String, String]]
  }

  def usesDefaultPartitioning(sft: SimpleFeatureType): Boolean =
    sft.getUserData.get(PartitioningKey) == PartitioningDefault

  @deprecated("Uses a custom partitioner which creates issues with Kafka streams. Use `producer(String, Map[String, String]) instead")
  def producer(config: KafkaDataStoreConfig): Producer[Array[Byte], Array[Byte]] = {
    val props =
      if (config.producers.properties.contains(PARTITIONER_CLASS_CONFIG)) {
        config.producers.properties
      } else {
        config.producers.properties + (PARTITIONER_CLASS_CONFIG -> classOf[GeoMessagePartitioner].getName)
      }
    producer(config.brokers, props)
  }

  /**
   * Create a Kafka producer
   *
<<<<<<< HEAD
   * @param boostrapServers Kafka bootstrap servers config
   * @param properties Kafka producer properties
   * @return
   */
  def producer(boostrapServers: String, properties: Map[String, String]): Producer[Array[Byte], Array[Byte]] = {
=======
   * @param bootstrapServers Kafka bootstrap servers config
   * @param properties Kafka producer properties
   * @return
   */
  def producer(bootstrapServers: String, properties: Map[String, String]): Producer[Array[Byte], Array[Byte]] = {
>>>>>>> 4d6314a1
    import org.apache.kafka.clients.producer.ProducerConfig._

    val props = new Properties()
    // set some defaults but allow them to be overridden
    props.put(ACKS_CONFIG, "1") // mix of reliability and performance
    props.put(RETRIES_CONFIG, Int.box(3))
    props.put(LINGER_MS_CONFIG, Int.box(3)) // helps improve batching at the expense of slight delays in write
    props.put(KEY_SERIALIZER_CLASS_CONFIG, classOf[ByteArraySerializer].getName)
    props.put(VALUE_SERIALIZER_CLASS_CONFIG, classOf[ByteArraySerializer].getName)
<<<<<<< HEAD
    props.put(BOOTSTRAP_SERVERS_CONFIG, boostrapServers)
=======
    props.put(BOOTSTRAP_SERVERS_CONFIG, bootstrapServers)
>>>>>>> 4d6314a1
    properties.foreach { case (k, v) => props.put(k, v) }
    new KafkaProducer[Array[Byte], Array[Byte]](props)
  }

  def consumer(config: KafkaDataStoreConfig, group: String): Consumer[Array[Byte], Array[Byte]] =
    consumer(config.brokers, Map(GROUP_ID_CONFIG -> group) ++ config.consumers.properties)

  def consumer(brokers: String, properties: Map[String, String]): Consumer[Array[Byte], Array[Byte]] = {
    import org.apache.kafka.clients.consumer.ConsumerConfig._

    val props = new Properties()
    props.put(BOOTSTRAP_SERVERS_CONFIG, brokers)
    props.put(ENABLE_AUTO_COMMIT_CONFIG, "false")
    props.put(KEY_DESERIALIZER_CLASS_CONFIG, classOf[ByteArrayDeserializer].getName)
    props.put(VALUE_DESERIALIZER_CLASS_CONFIG, classOf[ByteArrayDeserializer].getName)
    properties.foreach { case (k, v) => props.put(k, v) }

    new KafkaConsumer[Array[Byte], Array[Byte]](props)
  }

  // creates a consumer and sets to the latest offsets
  private[kafka] def consumers(
      brokers: String,
      topic: String,
      config: ConsumerConfig): Seq[Consumer[Array[Byte], Array[Byte]]] = {
    require(config.count > 0, "Number of consumers must be greater than 0")

    val props = Map(GROUP_ID_CONFIG -> s"${config.groupPrefix}${UUID.randomUUID()}") ++ config.properties
    lazy val partitions = Collections.newSetFromMap(new ConcurrentHashMap[Int, java.lang.Boolean])

    logger.debug(s"Creating ${config.count} consumers for topic [$topic] with group-id [${props(GROUP_ID_CONFIG)}]")

    Seq.fill(config.count) {
      val consumer = KafkaDataStore.consumer(brokers, props)
      val listener = config.readBack match {
        case None    => new NoOpConsumerRebalanceListener()
        case Some(d) => new ReadBackRebalanceListener(consumer, partitions, d)
      }
      KafkaConsumerVersions.subscribe(consumer, topic, listener)
      consumer
    }
  }

  /**
   * Create a layer view based on a config and the actual feature type
   *
   * @param sft simple feature type the view is based on
   * @param config layer view config
   * @return
   */
  private[kafka] def createLayerView(sft: SimpleFeatureType, config: LayerViewConfig): LayerView = {
    val viewSft = SimpleFeatureTypes.renameSft(sft, config.typeName)
    val filter = config.filter.map(FastFilterFactory.optimize(viewSft, _))
    val transform = config.transform.map(Transforms(viewSft, _))
    val finalSft = transform.map(Transforms.schema(viewSft, _)).getOrElse(viewSft)
    LayerView(finalSft, filter, transform)
  }

  /**
    * Rebalance listener that seeks the consumer to the an offset based on a read-back duration
    *
    * @param consumer consumer
    * @param partitions shared partition map, to ensure we only read-back once per partition. For subsequent
    *                   rebalances, we should have committed offsets that will be used
    * @param readBack duration to read back, or Duration.Inf to go to the beginning
    */
  private [kafka] class ReadBackRebalanceListener(consumer: Consumer[Array[Byte], Array[Byte]],
                                                  partitions: java.util.Set[Int],
                                                  readBack: Duration)
      extends ConsumerRebalanceListener with LazyLogging {

    import scala.collection.JavaConverters._

    override def onPartitionsRevoked(topicPartitions: java.util.Collection[TopicPartition]): Unit = {}

    override def onPartitionsAssigned(topicPartitions: java.util.Collection[TopicPartition]): Unit = {
      topicPartitions.asScala.foreach { tp =>
        if (partitions.add(tp.partition())) {
          KafkaConsumerVersions.pause(consumer, tp)
          try {
            if (readBack.isFinite()) {
              val offset = Try {
                val time = System.currentTimeMillis() - readBack.toMillis
                KafkaConsumerVersions.offsetsForTimes(consumer, tp.topic, Seq(tp.partition), time).get(tp.partition)
              }
              offset match {
                case Success(Some(o)) =>
                  logger.debug(s"Seeking to offset $o for read-back $readBack on [${tp.topic}:${tp.partition}]")
                  consumer.seek(tp, o)

                case Success(None) =>
                  logger.debug(s"No prior offset found for read-back $readBack on [${tp.topic}:${tp.partition}], " +
                      "reading from head of queue")

                case Failure(e) =>
                  logger.warn(s"Error finding initial offset: [${tp.topic}:${tp.partition}], seeking to beginning", e)
                  KafkaConsumerVersions.seekToBeginning(consumer, tp)
              }
            } else {
              KafkaConsumerVersions.seekToBeginning(consumer, tp)
            }
          } finally {
            KafkaConsumerVersions.resume(consumer, tp)
          }
        }
      }
    }
  }

  case class KafkaDataStoreConfig(
      catalog: String,
      brokers: String,
      zookeepers: String,
      consumers: ConsumerConfig,
      producers: ProducerConfig,
      clearOnStart: Boolean,
      topics: TopicConfig,
      serialization: SerializationType,
      indices: IndexConfig,
      looseBBox: Boolean,
      layerViewsConfig: Map[String, Seq[LayerViewConfig]],
      authProvider: AuthorizationsProvider,
      audit: Option[(AuditWriter, AuditProvider, String)],
      metrics: Option[GeoMesaMetrics],
      namespace: Option[String]) extends NamespaceConfig

  case class ConsumerConfig(
      count: Int,
      groupPrefix: String,
      properties: Map[String, String],
      readBack: Option[Duration]
    )

  case class ProducerConfig(properties: Map[String, String])

  case class TopicConfig(partitions: Int, replication: Int)

  case class IndexConfig(
      expiry: ExpiryTimeConfig,
      resolution: IndexResolution,
      ssiTiers: Seq[(Double, Double)],
      cqAttributes: Seq[(String, CQIndexType)],
      lazyDeserialization: Boolean,
      executor: Option[(ScheduledExecutorService, Ticker)]
    )

  case class IndexResolution(x: Int, y: Int)

  sealed trait ExpiryTimeConfig
  case object NeverExpireConfig extends ExpiryTimeConfig
  case object ImmediatelyExpireConfig extends ExpiryTimeConfig
  case class IngestTimeConfig(expiry: Duration) extends ExpiryTimeConfig
  case class EventTimeConfig(expiry: Duration, expression: String, ordered: Boolean) extends ExpiryTimeConfig
  case class FilteredExpiryConfig(expiry: Seq[(String, ExpiryTimeConfig)]) extends ExpiryTimeConfig

  case class LayerViewConfig(typeName: String, filter: Option[Filter], transform: Option[Seq[String]])
  case class LayerView(viewSft: SimpleFeatureType, filter: Option[Filter], transform: Option[Seq[Transform]])
}<|MERGE_RESOLUTION|>--- conflicted
+++ resolved
@@ -422,19 +422,11 @@
   /**
    * Create a Kafka producer
    *
-<<<<<<< HEAD
-   * @param boostrapServers Kafka bootstrap servers config
-   * @param properties Kafka producer properties
-   * @return
-   */
-  def producer(boostrapServers: String, properties: Map[String, String]): Producer[Array[Byte], Array[Byte]] = {
-=======
    * @param bootstrapServers Kafka bootstrap servers config
    * @param properties Kafka producer properties
    * @return
    */
   def producer(bootstrapServers: String, properties: Map[String, String]): Producer[Array[Byte], Array[Byte]] = {
->>>>>>> 4d6314a1
     import org.apache.kafka.clients.producer.ProducerConfig._
 
     val props = new Properties()
@@ -444,11 +436,7 @@
     props.put(LINGER_MS_CONFIG, Int.box(3)) // helps improve batching at the expense of slight delays in write
     props.put(KEY_SERIALIZER_CLASS_CONFIG, classOf[ByteArraySerializer].getName)
     props.put(VALUE_SERIALIZER_CLASS_CONFIG, classOf[ByteArraySerializer].getName)
-<<<<<<< HEAD
-    props.put(BOOTSTRAP_SERVERS_CONFIG, boostrapServers)
-=======
     props.put(BOOTSTRAP_SERVERS_CONFIG, bootstrapServers)
->>>>>>> 4d6314a1
     properties.foreach { case (k, v) => props.put(k, v) }
     new KafkaProducer[Array[Byte], Array[Byte]](props)
   }
