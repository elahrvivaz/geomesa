--- conflicted
+++ resolved
@@ -33,16 +33,8 @@
 
 object QueryStrategyDecider {
 
-<<<<<<< HEAD
   def chooseStrategy(sft: SimpleFeatureType, query: Query, hints: StrategyHints, version: Int): Strategy = {
     if (version < 1) {
-=======
-  def chooseStrategy(isCatalogTableFormat: Boolean,
-                     sft: SimpleFeatureType,
-                     query: Query,
-                     hints: StrategyHints): Strategy = {
-    if (!isCatalogTableFormat) {
->>>>>>> bb75502f
       // if datastore doesn't support attr index use spatiotemporal only
       return new STIdxStrategy
     }
