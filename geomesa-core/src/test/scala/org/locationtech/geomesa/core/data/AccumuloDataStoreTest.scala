--- conflicted
+++ resolved
@@ -16,7 +16,6 @@
 
 package org.locationtech.geomesa.core.data
 
-import java.nio.ByteBuffer
 import java.text.SimpleDateFormat
 import java.util.Date
 
@@ -27,10 +26,8 @@
 import org.apache.accumulo.core.data.{Mutation, Range}
 import org.apache.accumulo.core.iterators.user.VersioningIterator
 import org.apache.accumulo.core.security.Authorizations
-import org.apache.accumulo.core.security.thrift.AuthInfo
 import org.apache.commons.codec.binary.Hex
 import org.apache.hadoop.io.Text
-import org.apache.hadoop.security.authentication.server.AuthenticationToken
 import org.geotools.data._
 import org.geotools.data.collection.ListFeatureCollection
 import org.geotools.data.simple.SimpleFeatureStore
@@ -986,100 +983,6 @@
       updated.getAttribute("name") mustEqual "2-updated"
     }
 
-<<<<<<< HEAD
-    "Allow extra attributes in the STIDX entries" in {
-      val sftName = "StidxExtraAttributeTest"
-      val spec =
-        s"name:String:$OPT_INDEX_VALUE=true,dtg:Date:$OPT_INDEX_VALUE=true,*geom:Point:srid=4326,attr2:String"
-      val sft = createSchema(sftName, spec)
-
-      val builder = AvroSimpleFeatureFactory.featureBuilder(sft)
-      val features = (0 until 6).map { i =>
-        builder.set("geom", WKTUtils.read(s"POINT(45.0 4$i.0)"))
-        builder.set("dtg", s"2012-01-02T05:0$i:07.000Z")
-        builder.set("name", i.toString)
-        builder.set("attr2", "2-" + i.toString)
-        val sf = builder.buildFeature(i.toString)
-        sf.getUserData().update(Hints.USE_PROVIDED_FID, java.lang.Boolean.TRUE)
-        sf
-      }
-
-      val baseTime = features(0).getAttribute("dtg").asInstanceOf[Date].getTime
-
-      val fs = ds.getFeatureSource(sftName).asInstanceOf[AccumuloFeatureStore]
-      fs.addFeatures(new ListFeatureCollection(sft, features))
-
-      val query = new Query(sftName, ECQL.toFilter("BBOX(geom, 40.0, 40.0, 50.0, 50.0)"),
-        Array("geom", "dtg", "name"))
-      val reader = ds.getFeatureReader(sftName, query)
-
-      // verify that the IndexIterator is getting used with the extra field
-      val explain = {
-        val out = new ExplainString
-        reader.explainQuery(o = out)
-        out.toString()
-      }
-      explain must contain(classOf[IndexIterator].getName)
-
-      val read = SelfClosingIterator(reader).toList
-
-      // verify that all the attributes came back
-      read must haveSize(6)
-      read.sortBy(_.getAttribute("name").asInstanceOf[String]).zipWithIndex.foreach { case (sf, i) =>
-        sf.getAttributeCount mustEqual 3
-        sf.getAttribute("name") mustEqual i.toString
-        sf.getAttribute("geom") mustEqual WKTUtils.read(s"POINT(45.0 4$i.0)")
-        sf.getAttribute("dtg").asInstanceOf[Date].getTime mustEqual baseTime + i * 60000
-      }
-      success
-    }
-
-    "Use IndexIterator when projecting to date/geom" in {
-      val sftName = "StidxExtraAttributeTest2"
-      val spec =
-        s"name:String:$OPT_INDEX_VALUE=true,dtg:Date:$OPT_INDEX_VALUE=true,*geom:Point:srid=4326,attr2:String"
-      val sft = createSchema(sftName, spec)
-
-      val builder = AvroSimpleFeatureFactory.featureBuilder(sft)
-      val features = (0 until 6).map { i =>
-        builder.set("geom", WKTUtils.read(s"POINT(45.0 4$i.0)"))
-        builder.set("dtg", s"2012-01-02T05:0$i:07.000Z")
-        builder.set("name", i.toString)
-        builder.set("attr2", "2-" + i.toString)
-        val sf = builder.buildFeature(i.toString)
-        sf.getUserData().update(Hints.USE_PROVIDED_FID, java.lang.Boolean.TRUE)
-        sf
-      }
-
-      val baseTime = features(0).getAttribute("dtg").asInstanceOf[Date].getTime
-
-      val fs = ds.getFeatureSource(sftName).asInstanceOf[AccumuloFeatureStore]
-      fs.addFeatures(new ListFeatureCollection(sft, features))
-
-      val query = new Query(sftName, ECQL.toFilter("BBOX(geom, 40.0, 40.0, 50.0, 50.0)"),
-        Array("geom", "dtg"))
-      val reader = ds.getFeatureReader(sftName, query)
-
-      // verify that the IndexIterator is getting used
-      val explain = {
-        val out = new ExplainString
-        reader.explainQuery(o = out)
-        out.toString()
-      }
-      explain must contain(classOf[IndexIterator].getName)
-
-      val read = SelfClosingIterator(reader).toList
-
-      // verify that all the attributes came back
-      read must haveSize(6)
-      read.sortBy(_.getAttribute("dtg").toString).zipWithIndex.foreach { case (sf, i) =>
-        sf.getAttributeCount mustEqual 2
-        sf.getAttribute("name") must beNull
-        sf.getAttribute("geom") mustEqual WKTUtils.read(s"POINT(45.0 4$i.0)")
-        sf.getAttribute("dtg").asInstanceOf[Date].getTime mustEqual baseTime + i * 60000
-      }
-      success
-=======
     "allow caching to be configured" in {
       val sftName = "cachingTest"
       DataStoreFinder.getDataStore(Map(
@@ -1116,17 +1019,101 @@
     }
 
     "not use caching by default with mocks" in {
-      val ds = DataStoreFinder.getDataStore(Map(
-        "instanceId"        -> "mycloud",
-        "zookeepers"        -> "zoo1:2181,zoo2:2181,zoo3:2181",
-        "user"              -> "myuser",
-        "password"          -> "mypassword",
-        "auths"             -> "A,B,C",
-        "tableName"         -> "cachingTest2",
-        "useMock"           -> "true",
-        "featureEncoding"   -> "avro")).asInstanceOf[AccumuloDataStore]
       ds.cachingConfig must beFalse
->>>>>>> 2422daea
+    }
+
+    "Allow extra attributes in the STIDX entries" in {
+      val sftName = "StidxExtraAttributeTest"
+      val spec =
+        s"name:String:$OPT_INDEX_VALUE=true,dtg:Date:$OPT_INDEX_VALUE=true,*geom:Point:srid=4326,attr2:String"
+      val sft = createSchema(sftName, spec)
+
+      val builder = AvroSimpleFeatureFactory.featureBuilder(sft)
+      val features = (0 until 6).map { i =>
+        builder.set("geom", WKTUtils.read(s"POINT(45.0 4$i.0)"))
+        builder.set("dtg", s"2012-01-02T05:0$i:07.000Z")
+        builder.set("name", i.toString)
+        builder.set("attr2", "2-" + i.toString)
+        val sf = builder.buildFeature(i.toString)
+        sf.getUserData().update(Hints.USE_PROVIDED_FID, java.lang.Boolean.TRUE)
+        sf
+      }
+
+      val baseTime = features(0).getAttribute("dtg").asInstanceOf[Date].getTime
+
+      val fs = ds.getFeatureSource(sftName).asInstanceOf[AccumuloFeatureStore]
+      fs.addFeatures(new ListFeatureCollection(sft, features))
+
+      val query = new Query(sftName, ECQL.toFilter("BBOX(geom, 40.0, 40.0, 50.0, 50.0)"),
+        Array("geom", "dtg", "name"))
+      val reader = ds.getFeatureReader(sftName, query)
+
+      // verify that the IndexIterator is getting used with the extra field
+      val explain = {
+        val out = new ExplainString
+        reader.explainQuery(o = out)
+        out.toString()
+      }
+      explain must contain(classOf[IndexIterator].getName)
+
+      val read = SelfClosingIterator(reader).toList
+
+      // verify that all the attributes came back
+      read must haveSize(6)
+      read.sortBy(_.getAttribute("name").asInstanceOf[String]).zipWithIndex.foreach { case (sf, i) =>
+        sf.getAttributeCount mustEqual 3
+        sf.getAttribute("name") mustEqual i.toString
+        sf.getAttribute("geom") mustEqual WKTUtils.read(s"POINT(45.0 4$i.0)")
+        sf.getAttribute("dtg").asInstanceOf[Date].getTime mustEqual baseTime + i * 60000
+      }
+      success
+    }
+
+    "Use IndexIterator when projecting to date/geom" in {
+      val sftName = "StidxExtraAttributeTest2"
+      val spec =
+        s"name:String:$OPT_INDEX_VALUE=true,dtg:Date:$OPT_INDEX_VALUE=true,*geom:Point:srid=4326,attr2:String"
+      val sft = createSchema(sftName, spec)
+
+      val builder = AvroSimpleFeatureFactory.featureBuilder(sft)
+      val features = (0 until 6).map { i =>
+        builder.set("geom", WKTUtils.read(s"POINT(45.0 4$i.0)"))
+        builder.set("dtg", s"2012-01-02T05:0$i:07.000Z")
+        builder.set("name", i.toString)
+        builder.set("attr2", "2-" + i.toString)
+        val sf = builder.buildFeature(i.toString)
+        sf.getUserData().update(Hints.USE_PROVIDED_FID, java.lang.Boolean.TRUE)
+        sf
+      }
+
+      val baseTime = features(0).getAttribute("dtg").asInstanceOf[Date].getTime
+
+      val fs = ds.getFeatureSource(sftName).asInstanceOf[AccumuloFeatureStore]
+      fs.addFeatures(new ListFeatureCollection(sft, features))
+
+      val query = new Query(sftName, ECQL.toFilter("BBOX(geom, 40.0, 40.0, 50.0, 50.0)"),
+        Array("geom", "dtg"))
+      val reader = ds.getFeatureReader(sftName, query)
+
+      // verify that the IndexIterator is getting used
+      val explain = {
+        val out = new ExplainString
+        reader.explainQuery(o = out)
+        out.toString()
+      }
+      explain must contain(classOf[IndexIterator].getName)
+
+      val read = SelfClosingIterator(reader).toList
+
+      // verify that all the attributes came back
+      read must haveSize(6)
+      read.sortBy(_.getAttribute("dtg").toString).zipWithIndex.foreach { case (sf, i) =>
+        sf.getAttributeCount mustEqual 2
+        sf.getAttribute("name") must beNull
+        sf.getAttribute("geom") mustEqual WKTUtils.read(s"POINT(45.0 4$i.0)")
+        sf.getAttribute("dtg").asInstanceOf[Date].getTime mustEqual baseTime + i * 60000
+      }
+      success
     }
   }
 
