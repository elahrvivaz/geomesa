/***********************************************************************
* Copyright (c) 2013-2016 Commonwealth Computer Research, Inc.
* All rights reserved. This program and the accompanying materials
* are made available under the terms of the Apache License, Version 2.0
* which accompanies this distribution and is available at
* http://www.opensource.org/licenses/apache2.0.php.
*************************************************************************/

package org.locationtech.geomesa.utils.index

import java.lang.{Boolean => jBoolean}

import com.typesafe.scalalogging.LazyLogging
import com.vividsolutions.jts.geom.Geometry
import org.locationtech.geomesa.utils.geotools.FeatureUtils
import org.locationtech.geomesa.utils.geotools.RichSimpleFeatureType.RichSimpleFeatureType
import org.locationtech.geomesa.utils.geotools.RichAttributeDescriptors.RichAttributeDescriptor
import org.locationtech.geomesa.utils.geotools.SimpleFeatureTypes.Configs._
import org.locationtech.geomesa.utils.stats.IndexCoverage
import org.opengis.feature.simple.SimpleFeatureType

import scala.collection.JavaConverters._
import scala.collection.immutable.Seq

object GeoMesaSchemaValidator {

  def validate(sft: SimpleFeatureType): Unit = {
    MixedGeometryCheck.validateGeometryType(sft)
    TemporalIndexCheck.validateDtgField(sft)
    TemporalIndexCheck.validateDtgIndex(sft)
    ReservedWordCheck.validateAttributeNames(sft)
    IndexConfigurationCheck.validateIndices(sft)
  }

  private [index] def boolean(value: AnyRef): Boolean = value match {
    case null => false
    case bool: jBoolean => bool
    case bool: String => jBoolean.valueOf(bool)
    case bool => jBoolean.valueOf(bool.toString)
  }
}

/**
  * Utility object that ensures that none of the (local portion of the) property
  * names is a reserved word in ECQL.  Using those reserved words in a simple
  * feature type will cause queries to fail.
  */
object ReservedWordCheck extends LazyLogging {

  // ensure that no attribute names are reserved words within GeoTools that will cause query problems
  def validateAttributeNames(sft: SimpleFeatureType): Unit = {
    val reservedWords = FeatureUtils.sftReservedWords(sft)
    if (reservedWords.nonEmpty) {
      val msg = "The simple feature type contains attribute name(s) that are reserved words: " +
          s"${reservedWords.mkString(", ")}. You may override this check by setting '$RESERVED_WORDS=true' " +
          "in the simple feature type user data, but it may cause errors with some functionality."
      if (GeoMesaSchemaValidator.boolean(sft.getUserData.get(RESERVED_WORDS))) {
        logger.warn(msg)
      } else {
        throw new IllegalArgumentException(msg)
      }
    }
  }
}

/**
 * Utility object for emitting a warning to the user if a SimpleFeatureType contains a temporal attribute, but
 * none is used in the index.
 *
 * Furthermore, this object presents a candidate to be used in this case.
 *
 * This is useful since the only symptom of this mistake is slower than normal queries on temporal ranges.
 */
object TemporalIndexCheck extends LazyLogging {

  def validateDtgField(sft: SimpleFeatureType): Unit = {
    val dtgCandidates = scanForTemporalAttributes(sft) // all attributes which may be used
    // validate that we have an ok field, and replace it if not
    if (!sft.getDtgField.exists(dtgCandidates.contains)) {
      sft.getDtgField.foreach { dtg => // clear out any existing invalid field
        logger.warn(s"Invalid date field '$dtg' specified for schema $sft")
        sft.clearDtgField()
      }
      // if there are valid fields, warn and set to the first available
      dtgCandidates.headOption.foreach { candidate =>
        lazy val theWarning = s"$DEFAULT_DATE_KEY is not valid or defined for simple feature type $sft. " +
            "However, the following attribute(s) can be used in GeoMesa's temporal index: " +
            s"${dtgCandidates.mkString(", ")}. GeoMesa will now point $DEFAULT_DATE_KEY to the first " +
            s"temporal attribute found: $candidate"
        logger.warn(theWarning)
        sft.setDtgField(candidate)
      }
    }
  }

<<<<<<< HEAD
  // note: dtg should be set appropriately before calling this method
  def validateDtgIndex(sft: SimpleFeatureType): Unit = {
    sft.getDtgField.foreach { dtg =>
      if (sft.getDescriptor(dtg).getIndexCoverage == IndexCoverage.JOIN) {
        val declared = GeoMesaSchemaValidator.boolean(sft.getUserData.get(DEFAULT_DTG_JOIN))
        if (!declared) {
          throw new IllegalArgumentException("Trying to create a schema with a partial (join) attribute index " +
              s"on the default date field '$dtg'. This may cause whole-world queries with time bounds to be much " +
              "slower. If this is intentional, you may override this message by putting Boolean.TRUE into the " +
              s"SimpleFeatureType user data under the key '$DEFAULT_DTG_JOIN' before calling createSchema. " +
              "Otherwise, please either specify a full attribute index or remove it entirely.")
        }
      }
    }
  }

  private def scanForTemporalAttributes(sft: SimpleFeatureType): Seq[String] =
=======
  def scanForTemporalAttributes(sft: SimpleFeatureType): Seq[String] =
>>>>>>> 99ac08f5
    sft.getAttributeDescriptors.asScala.toList
      .withFilter { classOf[java.util.Date] isAssignableFrom _.getType.getBinding } .map { _.getLocalName }
}

object MixedGeometryCheck extends LazyLogging {

  def validateGeometryType(sft: SimpleFeatureType): Unit = {
    val gd = sft.getGeometryDescriptor
    if (gd != null && gd.getType.getBinding == classOf[Geometry]) {
      val declared = GeoMesaSchemaValidator.boolean(sft.getUserData.get(MIXED_GEOMETRIES))
      if (!declared) {
        throw new IllegalArgumentException("Trying to create a schema with mixed geometry type " +
            s"'${gd.getLocalName}:Geometry'. Queries may be slower when using mixed geometries. " +
            "If this is intentional, you may override this message by putting Boolean.TRUE into the " +
            s"SimpleFeatureType user data under the key '$MIXED_GEOMETRIES' before calling createSchema. " +
            "Otherwise, please specify a single geometry type (e.g. Point, LineString, Polygon, etc).")
      }
    }
  }
}

object IndexConfigurationCheck {

  def validateIndices(sft: SimpleFeatureType): Unit = {
    import org.locationtech.geomesa.utils.geotools.RichSimpleFeatureType.RichSimpleFeatureType
    require(sft.getZShards > 0 && sft.getZShards < 128, "Z shards must be between 1 and 127")
  }
}<|MERGE_RESOLUTION|>--- conflicted
+++ resolved
@@ -93,7 +93,6 @@
     }
   }
 
-<<<<<<< HEAD
   // note: dtg should be set appropriately before calling this method
   def validateDtgIndex(sft: SimpleFeatureType): Unit = {
     sft.getDtgField.foreach { dtg =>
@@ -111,9 +110,6 @@
   }
 
   private def scanForTemporalAttributes(sft: SimpleFeatureType): Seq[String] =
-=======
-  def scanForTemporalAttributes(sft: SimpleFeatureType): Seq[String] =
->>>>>>> 99ac08f5
     sft.getAttributeDescriptors.asScala.toList
       .withFilter { classOf[java.util.Date] isAssignableFrom _.getType.getBinding } .map { _.getLocalName }
 }
