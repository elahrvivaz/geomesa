/***********************************************************************
 * Copyright (c) 2013-2019 Commonwealth Computer Research, Inc.
 * All rights reserved. This program and the accompanying materials
 * are made available under the terms of the Apache License, Version 2.0
 * which accompanies this distribution and is available at
 * http://www.opensource.org/licenses/apache2.0.php.
 ***********************************************************************/

package org.locationtech.geomesa.utils.geotools

import java.util.Date
import java.util.concurrent.ConcurrentHashMap

import com.typesafe.config.Config
import org.apache.commons.text.StringEscapeUtils
import org.geotools.feature.simple.SimpleFeatureTypeBuilder
import org.locationtech.geomesa.utils.geotools.NameableFeatureTypeFactory.NameableSimpleFeatureType
import org.locationtech.geomesa.utils.geotools.sft.SimpleFeatureSpec.GeomAttributeSpec
import org.locationtech.geomesa.utils.geotools.sft._
import org.opengis.feature.`type`.{AttributeDescriptor, FeatureTypeFactory, GeometryDescriptor}
import org.opengis.feature.simple.SimpleFeatureType
import org.parboiled.errors.ParsingException

object SimpleFeatureTypes {

  import org.locationtech.geomesa.utils.geotools.RichSimpleFeatureType.RichSimpleFeatureType

  import scala.collection.JavaConverters._

  object Configs {
    val TABLE_SHARING_KEY    = "geomesa.table.sharing"
    val DEFAULT_DATE_KEY     = "geomesa.index.dtg"
    val IGNORE_INDEX_DTG     = "geomesa.ignore.dtg"
    val VIS_LEVEL_KEY        = "geomesa.visibility.level"
    val Z3_INTERVAL_KEY      = "geomesa.z3.interval"
    val XZ_PRECISION_KEY     = "geomesa.xz.precision"
    val TABLE_SPLITTER       = "table.splitter.class" // note: doesn't start with geomesa so we don't persist it
    val TABLE_SPLITTER_OPTS  = "table.splitter.options"
    val MIXED_GEOMETRIES     = "geomesa.mixed.geometries"
    val RESERVED_WORDS       = "override.reserved.words" // note: doesn't start with geomesa so we don't persist it
    val DEFAULT_DTG_JOIN     = "override.index.dtg.join"
    val KEYWORDS_KEY         = "geomesa.keywords"
    val ENABLED_INDICES      = "geomesa.indices.enabled"
    // keep around old values for back compatibility
    val ENABLED_INDEX_OPTS   = Seq(ENABLED_INDICES, "geomesa.indexes.enabled", "table.indexes.enabled")
    @deprecated("GeoHash index is no longer supported")
    val ST_INDEX_SCHEMA_KEY  = "geomesa.index.st.schema"
    val Z_SPLITS_KEY         = "geomesa.z.splits"
    val ATTR_SPLITS_KEY      = "geomesa.attr.splits"
    val ID_SPLITS_KEY        = "geomesa.id.splits"
    val LOGICAL_TIME_KEY     = "geomesa.logical.time"
    val COMPRESSION_ENABLED  = "geomesa.table.compression.enabled"
    val COMPRESSION_TYPE     = "geomesa.table.compression.type"  // valid: snappy, lzo, gz(default), bzip2, lz4, zstd
    val FID_UUID_KEY         = "geomesa.fid.uuid"
    val FID_UUID_ENCODED_KEY = "geomesa.fid.uuid-encoded"
    val TABLE_PARTITIONING   = "geomesa.table.partition"
    val QUERY_INTERCEPTORS   = "geomesa.query.interceptors"
  }

  private [geomesa] object InternalConfigs {
    val GEOMESA_PREFIX          = "geomesa."
    val SHARING_PREFIX_KEY      = "geomesa.table.sharing.prefix"
    val USER_DATA_PREFIX        = "geomesa.user-data.prefix"
    val INDEX_VERSIONS          = "geomesa.indices"
    val PARTITION_SPLITTER      = "geomesa.splitter.class"
    val PARTITION_SPLITTER_OPTS = "geomesa.splitter.opts"
    val REMOTE_VERSION          = "gm.remote.version" // note: doesn't start with geomesa so we don't persist it
    val KEYWORDS_DELIMITER      = "\u0000"
  }

  object AttributeOptions {
    val OPT_DEFAULT      = "default"
    val OPT_SRID         = "srid"
    val OPT_INDEX_VALUE  = "index-value"
    val OPT_INDEX        = "index"
    val OPT_STATS        = "keep-stats"
    val OPT_CARDINALITY  = "cardinality"
    val OPT_COL_GROUPS   = "column-groups"
    val OPT_CQ_INDEX     = "cq-index"
    val OPT_JSON         = "json"
    val OPT_PRECISION    = "precision"
  }

  private [geomesa] object AttributeConfigs {
    val USER_DATA_LIST_TYPE      = "subtype"
    val USER_DATA_MAP_KEY_TYPE   = "keyclass"
    val USER_DATA_MAP_VALUE_TYPE = "valueclass"
  }

  private val cache = new ConcurrentHashMap[(String, String), ImmutableSimpleFeatureType]()

  /**
    * Create a simple feature type from a specification. Extends DataUtilities.createType with
    * GeoMesa-specific functionality like list/map attributes, indexing options, etc.
    *
    * @param typeName type name - may include namespace
    * @param spec specification
    * @return
    */
  def createType(typeName: String, spec: String): SimpleFeatureType = {
    val (namespace, name) = parseTypeName(typeName)
    createType(namespace, name, spec)
  }

  /**
    * Create a simple feature type from a specification. Extends DataUtilities.createType with
    * GeoMesa-specific functionality like list/map attributes, indexing options, etc.
    *
    * @param namespace namespace
    * @param name name
    * @param spec specification
    * @return
    */
  def createType(namespace: String, name: String, spec: String): SimpleFeatureType = {
    val parsed = try { SimpleFeatureSpecParser.parse(spec) } catch {
      case e: ParsingException => throw new IllegalArgumentException(e.getMessage, e)
    }
    createFeatureType(namespace, name, parsed)
  }

<<<<<<< HEAD
=======
  /**
    * Create a simple feature type from a specification. Extends DataUtilities.createType with
    * GeoMesa-specific functionality like list/map attributes, indexing options, etc.
    *
    * This method can be more efficient that `createType`, as it will return a cached, immutable instance
    *
    * Note that immutable types will never be `equals` to a mutable type, due to specific class checking
    * in the geotools implementation
    *
    * @param typeName type name - may include namespace
    * @param spec specification
    * @return
    */
  def createImmutableType(typeName: String, spec: String): SimpleFeatureType = {
    var sft = cache.get((typeName, spec))
    if (sft == null) {
      sft = immutable(createType(typeName, spec)).asInstanceOf[ImmutableSimpleFeatureType]
      cache.put((typeName, spec), sft)
    }
    sft
  }

  /**
    * Create a simple feature type from a specification. Extends DataUtilities.createType with
    * GeoMesa-specific functionality like list/map attributes, indexing options, etc.
    *
    * This method can be more efficient that `createType`, as it will return a cached, immutable instance
    *
    * Note that immutable types will never be `equals` to a mutable type, due to specific class checking
    * in the geotools implementation
    *
    * @param namespace namespace
    * @param name name
    * @param spec specification
    * @return
    */
  def createImmutableType(namespace: String, name: String, spec: String): SimpleFeatureType =
    createImmutableType(if (namespace == null) { name } else { s"$namespace:$name" }, spec)

>>>>>>> 99bb24f8
  /**
    * Parse a SimpleFeatureType spec from a typesafe Config
    *
    * @param conf config
    * @param typeName optional typename to use for the sft. will be overridden if the config contains a type-name key
    * @param path optional config path to parse. defaults to 'sft'
    * @return
    */
  def createType(conf: Config,
                 typeName: Option[String] = None,
                 path: Option[String] = Some("sft")): SimpleFeatureType = {
    val (nameFromConf, spec) = SimpleFeatureSpecConfig.parse(conf, path)
    val (namespace, name) = parseTypeName(nameFromConf.orElse(typeName).getOrElse {
      throw new IllegalArgumentException("Unable to parse type name from provided argument or config")
    })
    createFeatureType(namespace, name, spec)
  }

  /**
    * Creates a type that can be renamed
    *
    * @param spec spec
    * @return
    */
  def createNameableType(spec: String): NameableSimpleFeatureType = {
    val parsed = try { SimpleFeatureSpecParser.parse(spec) } catch {
      case e: ParsingException => throw new IllegalArgumentException(e.getMessage, e)
    }
    createFeatureType(null, "", parsed, Some(new NameableFeatureTypeFactory())).asInstanceOf[NameableSimpleFeatureType]
  }

  /**
    * Create a single attribute descriptor
    *
    * @param spec attribute spec, e.g. 'foo:String'
    * @return
    */
  def createDescriptor(spec: String): AttributeDescriptor = {
    try { SimpleFeatureSpecParser.parseAttribute(spec).toDescriptor } catch {
      case e: ParsingException => throw new IllegalArgumentException(e.getMessage, e)
    }
  }

  /**
    * Encode a SimpleFeatureType as a comma-separated String
    *
    * @param sft - SimpleFeatureType to encode
    * @return a string representing a serialization of the sft
    */
  def encodeType(sft: SimpleFeatureType): String =
    sft.getAttributeDescriptors.asScala.map(encodeDescriptor(sft, _)).mkString(",")

  /**
    * Encode a SimpleFeatureType as a comma-separated String
    *
    * @param sft - SimpleFeatureType to encode
    * @param includeUserData - defaults to false
    * @return a string representing a serialization of the sft
    */
  def encodeType(sft: SimpleFeatureType, includeUserData: Boolean): String =
    if (includeUserData) { s"${encodeType(sft)}${encodeUserData(sft)}" } else { encodeType(sft) }

  def encodeDescriptor(sft: SimpleFeatureType, descriptor: AttributeDescriptor): String =
    SimpleFeatureSpec.attribute(sft, descriptor).toSpec

  def encodeUserData(sft: SimpleFeatureType): String = {
    val prefixes = sft.getUserDataPrefixes
    val result = new StringBuilder(";")
    sft.getUserData.asScala.foreach { case (k, v) =>
      if (v != null && prefixes.exists(k.toString.startsWith)) {
        result.append(encodeUserData(k, v)).append(",")
      }
    }
    if (result.lengthCompare(1) > 0) { result.substring(0, result.length - 1) } else { "" }
  }

  def encodeUserData(data: java.util.Map[AnyRef, AnyRef]): String = {
    if (data.isEmpty) { "" } else {
      val result = new StringBuilder(";")
      data.asScala.foreach { case (k, v) =>
        result.append(encodeUserData(k, v)).append(",")
      }
      result.substring(0, result.length - 1)
    }
  }

  def encodeUserData(key: AnyRef, value: AnyRef): String = s"$key='${StringEscapeUtils.escapeJava(value.toString)}'"

  def toConfig(sft: SimpleFeatureType, includeUserData: Boolean = true, includePrefix: Boolean = true): Config =
    SimpleFeatureSpecConfig.toConfig(sft, includeUserData, includePrefix)

  def toConfigString(sft: SimpleFeatureType,
                     includeUserData: Boolean = true,
                     concise: Boolean = false,
                     includePrefix: Boolean = true,
                     json: Boolean = false): String =
    SimpleFeatureSpecConfig.toConfigString(sft, includeUserData, concise, includePrefix, json)

  /**
    * Creates an immutable copy of the simple feature type
    *
    * Note that immutable types will never be `equals` to a mutable type, due to specific class checking
    * in the geotools implementation
    *
    * Note that some parts of the feature type may still be mutable - in particular AttributeType,
    * GeometryType and SuperType are not used by geomesa so we don't bother with them. In addition,
    * user data keys and values may be mutable objects, so while the user data map will not change,
    * the values inside may
    *
    * @param sft simple feature type
    * @param extraData additional user data to add to the simple feature type
    * @return immutable copy of the simple feature type
    */
  def immutable(sft: SimpleFeatureType, extraData: java.util.Map[AnyRef, AnyRef] = null): SimpleFeatureType = {
    sft match {
      case immutable: ImmutableSimpleFeatureType if extraData == null || extraData.isEmpty => immutable
      case _ =>
        val schema = new java.util.ArrayList[AttributeDescriptor](sft.getAttributeCount)
        var geom: GeometryDescriptor = null
        var i = 0
        while (i < sft.getAttributeCount) {
          sft.getDescriptor(i) match {
            case gd: GeometryDescriptor =>
              val descriptor = new ImmutableGeometryDescriptor(gd.getType, gd.getName, gd.getMinOccurs,
                gd.getMaxOccurs, gd.isNillable, gd.getDefaultValue, gd.getUserData)
              if (gd == sft.getGeometryDescriptor) {
                geom = descriptor
              }
              schema.add(descriptor)

            case ad =>
              schema.add(new ImmutableAttributeDescriptor(ad.getType, ad.getName, ad.getMinOccurs, ad.getMaxOccurs,
                ad.isNillable, ad.getDefaultValue, ad.getUserData))
          }
          i += 1
        }
        val userData = Option(extraData).filterNot(_.isEmpty).map { data =>
          val map = new java.util.HashMap[AnyRef, AnyRef](data.size() + sft.getUserData.size)
          map.putAll(sft.getUserData)
          map.putAll(data)
          map
        }

        new ImmutableSimpleFeatureType(sft.getName, schema, geom, sft.isAbstract, sft.getRestrictions, sft.getSuper,
          sft.getDescription, userData.getOrElse(sft.getUserData))
    }
  }

  /**
    * Creates a mutable copy of a simple feature type. If the feature type is already mutable,
    * it is returned as is
    *
    * @param sft simple feature type
    * @return
    */
  def mutable(sft: SimpleFeatureType): SimpleFeatureType = {
    if (sft.isInstanceOf[ImmutableSimpleFeatureType] || sft.getAttributeDescriptors.asScala.exists(isImmutable)) {
      // note: SimpleFeatureTypeBuilder copies attribute user data but not feature user data
      val copy = SimpleFeatureTypeBuilder.copy(sft)
      copy.getUserData.putAll(sft.getUserData)
      copy
    } else {
      sft
    }
  }

  private def isImmutable(d: AttributeDescriptor): Boolean =
    d.isInstanceOf[ImmutableAttributeDescriptor] || d.isInstanceOf[ImmutableGeometryDescriptor]

  /**
    * Renames a simple feature type. Preserves user data
    *
    * @param sft simple feature type
    * @param newName new name
    * @return
    */
  def renameSft(sft: SimpleFeatureType, newName: String): SimpleFeatureType = {
    val builder = new SimpleFeatureTypeBuilder()
    builder.init(sft)
    builder.setName(newName)
    val renamed = builder.buildFeatureType()
    renamed.getUserData.putAll(sft.getUserData)
    renamed
  }

  private def createFeatureType(namespace: String,
                                name: String,
                                spec: SimpleFeatureSpec,
                                factory: Option[FeatureTypeFactory] = None): SimpleFeatureType = {
    import AttributeOptions.OPT_DEFAULT
    import Configs.{DEFAULT_DATE_KEY, IGNORE_INDEX_DTG}

    val defaultGeom = {
      val geomAttributes = spec.attributes.collect { case g: GeomAttributeSpec => g }
      geomAttributes.find(_.options.get(OPT_DEFAULT).exists(_.toBoolean))
          .orElse(geomAttributes.headOption)
          .map(_.name)
    }
    val defaultDate = if (spec.options.get(IGNORE_INDEX_DTG).exists(toBoolean)) { None } else {
      val dateAttributes = spec.attributes.filter(_.clazz.isAssignableFrom(classOf[Date]))
      spec.options.get(DEFAULT_DATE_KEY).flatMap(dtg => dateAttributes.find(_.name == dtg))
          .orElse(dateAttributes.find(_.options.get(OPT_DEFAULT).exists(_.toBoolean)))
          .orElse(dateAttributes.headOption)
          .map(_.name)
    }

    val b = factory.map(new SimpleFeatureTypeBuilder(_)).getOrElse(new SimpleFeatureTypeBuilder())
    b.setNamespaceURI(namespace)
    b.setName(name)
    b.addAll(spec.attributes.map(_.toDescriptor).asJava)
    defaultGeom.foreach(b.setDefaultGeometry)

    val sft = b.buildFeatureType()
    sft.getUserData.putAll(spec.options.asJava)
    defaultDate.foreach(sft.setDtgField)
    sft
  }

  private def parseTypeName(name: String): (String, String) = {
    val nsIndex = name.lastIndexOf(':')
    val (namespace, local) = if (nsIndex == -1 || nsIndex == name.length - 1) {
      (null, name)
    } else {
      (name.substring(0, nsIndex), name.substring(nsIndex + 1))
    }
    (namespace, local)
  }

  @deprecated("Use AttributeIndex.indexed()")
  def getSecondaryIndexedAttributes(sft: SimpleFeatureType): Seq[AttributeDescriptor] = {
    sft.getIndices.flatMap { i =>
      i.attributes.headOption.map(sft.getDescriptor).filterNot(_.isInstanceOf[GeometryDescriptor])
    }
  }

  private [utils] def toBoolean(value: AnyRef): Boolean = value match {
    case null => false
    case bool: java.lang.Boolean => bool.booleanValue
    case bool: String => java.lang.Boolean.valueOf(bool).booleanValue
    case bool => java.lang.Boolean.valueOf(bool.toString).booleanValue
  }
}<|MERGE_RESOLUTION|>--- conflicted
+++ resolved
@@ -118,8 +118,6 @@
     createFeatureType(namespace, name, parsed)
   }
 
-<<<<<<< HEAD
-=======
   /**
     * Create a simple feature type from a specification. Extends DataUtilities.createType with
     * GeoMesa-specific functionality like list/map attributes, indexing options, etc.
@@ -159,7 +157,6 @@
   def createImmutableType(namespace: String, name: String, spec: String): SimpleFeatureType =
     createImmutableType(if (namespace == null) { name } else { s"$namespace:$name" }, spec)
 
->>>>>>> 99bb24f8
   /**
     * Parse a SimpleFeatureType spec from a typesafe Config
     *
