--- conflicted
+++ resolved
@@ -91,11 +91,7 @@
         val q = new Query(typeName, ECQL.toFilter(filter))
         // validate that ranges do not overlap
         foreach(ds.getQueryPlan(q, explainer = explain)) { qp =>
-<<<<<<< HEAD
-          val ranges = qp.asInstanceOf[TestQueryPlan].ranges.sortBy(_.start)(ByteArrays.ByteOrdering)
-=======
-          val ranges = qp.ranges.sortBy(_.start)(ByteRange.ByteOrdering)
->>>>>>> fab28bdf
+          val ranges = qp.ranges.sortBy(_.start)(ByteArrays.ByteOrdering)
           forall(ranges.sliding(2)) { case Seq(left, right) => overlaps(left, right) must beFalse }
         }
         SelfClosingIterator(ds.getFeatureReader(q, Transaction.AUTO_COMMIT)).map(_.getID).toSeq
